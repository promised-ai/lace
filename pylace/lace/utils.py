from scipy.cluster.hierarchy import dendrogram, linkage
import polars as pl
import itertools as it


class Dimension:
    Rows = 0
    Colums = 1


FN_IS_SYMMETRIC = {
    "mi": False,
    "depprob": False,
    "rowsim": False,
}


FN_DIMENSION = {
    "mi": Dimension.Colums,
    "depprob": Dimension.Colums,
    "rowsim": Dimension.Rows,
}


def get_all_pairs(fn_name, engine):
    if not fn_name in FN_DIMENSION:
        raise ValueError(f"{fn_name} is an invalid pairwise function")

    if FN_DIMENSION[fn_name] == Dimension.Rows:
        indices = engine.index
    else:
        indices = engine.columns

    symmetric = FN_IS_SYMMETRIC[fn_name]

    if symmetric:
        pairs = []
        n = len(indices)
        for i in range(n):
            for j in range(i, n):
                pairs.append((indices[i], indices[j]))
    else:
        pairs = list(it.product(indices, indices))

    return pairs, symmetric


def hcluster(df: pl.DataFrame, method="ward"):
    z = linkage(df[:, 1:], method=method, optimal_ordering=True)
    dendro = dendrogram(z, no_plot=True)
    leaves = dendro["leaves"]
    col_ixs = [0] + [i + 1 for i in leaves]
<<<<<<< HEAD
    return df[leaves, col_ixs], z
=======
    return df[leaves, col_ixs], z


def return_srs(srs: pl.Series):
    n = len(srs)
    if n == 0:
        return None
    elif n == 1:
        return srs[0]
    else:
        return srs
>>>>>>> 18d01295
<|MERGE_RESOLUTION|>--- conflicted
+++ resolved
@@ -9,22 +9,21 @@
 
 
 FN_IS_SYMMETRIC = {
-    "mi": False,
-    "depprob": False,
-    "rowsim": False,
+    'mi': False,
+    'depprob': False,
+    'rowsim': False,
 }
 
 
 FN_DIMENSION = {
-    "mi": Dimension.Colums,
-    "depprob": Dimension.Colums,
-    "rowsim": Dimension.Rows,
+    'mi': Dimension.Colums,
+    'depprob': Dimension.Colums,
+    'rowsim': Dimension.Rows,
 }
-
 
 def get_all_pairs(fn_name, engine):
     if not fn_name in FN_DIMENSION:
-        raise ValueError(f"{fn_name} is an invalid pairwise function")
+        raise ValueError(f'{fn_name} is an invalid pairwise function')
 
     if FN_DIMENSION[fn_name] == Dimension.Rows:
         indices = engine.index
@@ -42,17 +41,14 @@
     else:
         pairs = list(it.product(indices, indices))
 
-    return pairs, symmetric
+    return pairs,  symmetric
 
 
-def hcluster(df: pl.DataFrame, method="ward"):
+def hcluster(df: pl.DataFrame, method='ward'):
     z = linkage(df[:, 1:], method=method, optimal_ordering=True)
     dendro = dendrogram(z, no_plot=True)
-    leaves = dendro["leaves"]
+    leaves = dendro['leaves']
     col_ixs = [0] + [i + 1 for i in leaves]
-<<<<<<< HEAD
-    return df[leaves, col_ixs], z
-=======
     return df[leaves, col_ixs], z
 
 
@@ -63,5 +59,4 @@
     elif n == 1:
         return srs[0]
     else:
-        return srs
->>>>>>> 18d01295
+        return srs