"""
The main interface to Lace models
"""
from os import PathLike
import itertools as it
from typing import Union, Optional
import numpy as np
import pandas as pd
import polars as pl
import plotly.express as px
import lace_core

from lace import utils


class ClusterMap:
    """
    Contains information about a pairwise function computed over a number of
    values.

    Attributes
    ----------
    df: polars.DataFrame
        The function data. Each column is named after a value. There is an
        'index' column that contains the other value in the pair.
    linkage: numpy.ndarray
        scipy linkage computed during hierarchical clustering
    figure: plotly.Figure, optional
        The handle to the plotly heatmap figure. May not be included if the
        user chose not to plot the ``clustermap``.
    """

    def __init__(self, df: pl.DataFrame, linkage: np.ndarray, figure=None):
        self.df = df
        self.figure = figure
        self.linkage = linkage


class Engine:
    def __init__(self, *args, **kwargs):
        """
        Load or create a new ``Engine``

        Parameters
        ----------
        metadata: path-like, optional
            The path to the metadata to load. If ``metadata`` is provided, no
            other arguments may be provided.
        data_source: path-like, optional
            The path to the source data file.
        codebook: path-like, optional
            Path to the codebook. If ``None`` (default), a codebook is inferred.
        n_states: usize
            The number of states (independent Markov chains). default is 16.
        id_offset: int
            An offset for renaming states in the metadata. Used when training a
            single engine on multiple machines. If one wished to split an
            8-state ``Engine`` run on to two machine, one may run a 4-state
            ``Engine`` on the first machine, then a 4-state ``Engine`` on the
            second machine with ``id_offset=4``. The states within two metadata
            files may be merged by copying without name collisions.
        rng_seed: int
            Random number generator seed
        source_type: str, optional
            The type of the source file. If ``None`` (default) the type is
            inferred from the file extension.
        cat_cutoff: int, optional
            The maximum integer value an all-integer column takes on at which
            it is considered count type.
        no_hypers: bool
            If ``True``, hyper priors, and prior parameter inference will be
            disabled


        Examples
        --------

        Load an Engine from metadata

        >>> from lace import Engine                   # doctest: +SKIP
        >>> engine = Engine(metadata='metadata.lace') # doctest: +SKIP

        Create a new Engine with default codebook. The start state is drawn from
        the probabilistic cross-categorization prior.

        >>> engine = Engine(data_source='data.csv', n_states=32) # doctest: +SKIP
        """
        if "metadata" in kwargs:
            if len(kwargs) > 1:
                raise ValueError(
                    "No other arguments may be privded if \
                                 `metadata` is provided"
                )
            self.engine = lace_core.CoreEngine.load(kwargs["metadata"])
        else:
            self.engine = lace_core.CoreEngine(*args, **kwargs)

    def save(self, path: Union[str, bytes, PathLike]):
        """
        Save the Engine metadata to ``path``

        Examples
        --------

        Save a copy of an engine

        >>> from lace import Engine                    # doctest: +SKIP
        >>> engine = Engine(metadata='metadata.lace')  # doctest: +SKIP
        >>> engine.save('metadata-copy.lace')          # doctest: +SKIP
        """
        self.engine.save(path)

    @property
    def shape(self):
        """
        A tuple containing the number of rows and the number of columns in the table

        Examples
        --------
        >>> from lace.examples import Satellites
        >>> engine = Satellites()
        >>> engine.shape
        (1164, 20)
        """
        return self.engine.shape

    @property
    def n_rows(self):
        """
        The number of rows in the table

        Examples
        --------
        >>> from lace.examples import Satellites
        >>> engine = Satellites()
        >>> engine.n_rows
        1164
        """
        return self.engine.n_rows

    @property
    def n_cols(self):
        """
        The number of columns in the table

        Examples
        --------
        >>> from lace.examples import Satellites
        >>> engine = Satellites()
        >>> engine.n_cols
        20
        """
        return self.engine.n_cols

    @property
    def n_states(self):
        """
        The number of states (independent Markov chains)

        Examples
        --------
        >>> from lace.examples import Satellites
        >>> engine = Satellites()
        >>> engine.n_states
        16
        """
        return self.engine.n_states

    @property
    def columns(self):
        """
        A list of the column names appearing in their order in the table

        Examples
        --------
        >>> from lace.examples import Satellites
        >>> engine = Satellites()
        >>> engine.columns  # doctest: +NORMALIZE_WHITESPACE
        ['Country_of_Operator',
         'Users',
         'Purpose',
         'Class_of_Orbit',
         'Type_of_Orbit',
         'Perigee_km',
         'Apogee_km',
         'Eccentricity',
         'Period_minutes',
         'Launch_Mass_kg',
         'Dry_Mass_kg',
         'Power_watts',
         'Date_of_Launch',
         'Expected_Lifetime',
         'Country_of_Contractor',
         'Launch_Site',
         'Launch_Vehicle',
         'Source_Used_for_Orbital_Data',
         'longitude_radians_of_geo',
         'Inclination_radians']
        """
        return self.engine.columns

    @property
    def index(self):
        """
        The string row names of the engine
        """
        return self.engine.index

    @property
    def ftypes(self):
        """
        A dictionary mapping column names to feature types

        Examples
        --------
        >>> from lace.examples import Satellites  # doctest: +SKIP
        >>> engine = Satellites()                 # doctest: +SKIP
        >>> engine.ftypes                         # doctest: +SKIP
        {'Date_of_Launch': 'Continuous',
         'Purpose': 'Categorical',
         'Period_minutes': 'Continuous',
         'Expected_Lifetime': 'Continuous',
         'longitude_radians_of_geo': 'Continuous',
         'Inclination_radians': 'Continuous',
         'Apogee_km': 'Continuous',
         'Country_of_Contractor': 'Categorical',
         'Eccentricity': 'Continuous',
         'Source_Used_for_Orbital_Data': 'Categorical',
         'Perigee_km': 'Continuous',
         'Dry_Mass_kg': 'Continuous',
         'Country_of_Operator': 'Categorical',
         'Power_watts': 'Continuous',
         'Launch_Site': 'Categorical',
         'Launch_Vehicle': 'Categorical',
         'Type_of_Orbit': 'Categorical',
         'Users': 'Categorical',
         'Launch_Mass_kg': 'Continuous',
         'Class_of_Orbit': 'Categorical'}
        """
        return self.engine.ftypes

    def ftype(self, col: str | int):
        """
        Get the feature type of a column

        Parameters
        ----------
        col: column index
            The column index

        Returns
        -------
        str
            The feature type

        Examples
        --------
        >>> from lace.examples import Satellites
        >>> engine = Satellites()
        >>> engine.ftype('Class_of_Orbit')
        'Categorical'
        >>> engine.ftype('Period_minutes')
        'Continuous'
        """
        return self.engine.ftype(col)

    def column_assignment(self, state_ix: int) -> list[int]:
        """
        Return the assignment of columns to views

        Parameters
        ----------
        state_ix: int
            The state index for which to pull the column assignment

        Returns
        -------
        asgn: list[int]
            `asgn[i]` is the index of the view to which column i is assigned

        Examples
        --------

        Get the assignment of columns to views in state 0

        >>> from lace.examples import Satellites
        >>> engine = Satellites()
        >>> engine.column_assignment(0)
        [0, 0, 0, 0, 0, 0, 0, 0, 0, 0, 0, 0, 1, 0, 0, 0, 0, 0, 0, 0]
        """
        return self.engine.column_assignment(state_ix)

    def row_assignments(self, state_ix: int):
        """
        Return the assignment of rows to categories for each view

        Parameters
        ----------
        state_ix: int
            The state index for which to pull the column assignment

        Returns
        -------
        asgn: list[list[int]]
            `asgn[j][i]` is the index of the category to which row i is assigned
            under view j.

        Examples
        --------

        Get the assignment category index of row 11 in view 1 of state 0

        >>> from lace.examples import Animals
        >>> animals = Animals()
        >>> animals.row_assignments(0)[1][11]
        3
        """
        return self.engine.row_assignments(state_ix)

    def __getitem__(self, ix: str | int):
        return self.engine[ix]

    def diagnostics(self, name: str = "score"):
        """Get convergence diagnostics

        Parameters
        ----------
        name: str
            'loglike', 'logprior', or 'score' (default).

        Returns
        -------
        polars.DataFrame
            Contains a column for the diagnostic for each state. Each row
            corresponds to an iteration  of the Markov chain.

        Examples
        --------

        Get the state scores

        >>> from lace.examples import Animals
        >>> animals = Animals()
        >>> diag = animals.diagnostics()
        >>> diag.shape
        (5000, 16)
        >>> diag[:, :4]  # doctest: +NORMALIZE_WHITESPACE
        shape: (5000, 4)
        ┌──────────────┬──────────────┬──────────────┬──────────────┐
        │ score_0      ┆ score_1      ┆ score_2      ┆ score_3      │
        │ ---          ┆ ---          ┆ ---          ┆ ---          │
        │ f64          ┆ f64          ┆ f64          ┆ f64          │
        ╞══════════════╪══════════════╪══════════════╪══════════════╡
        │ -2882.424453 ┆ -2809.0876   ┆ -2638.714156 ┆ -2604.137622 │
        │ -2695.299327 ┆ -2666.497867 ┆ -2608.185358 ┆ -2576.545684 │
        │ -2642.539971 ┆ -2532.638368 ┆ -2576.463401 ┆ -2568.516617 │
        │ -2488.369418 ┆ -2513.134161 ┆ -2549.299382 ┆ -2554.131179 │
        │ ...          ┆ ...          ┆ ...          ┆ ...          │
        │ -1972.005746 ┆ -2122.788121 ┆ -1965.921104 ┆ -1969.328651 │
        │ -1966.516529 ┆ -2117.398333 ┆ -1993.351756 ┆ -1986.589833 │
        │ -1969.400394 ┆ -2147.941128 ┆ -1968.697139 ┆ -1988.805311 │
        │ -1920.217666 ┆ -2081.368421 ┆ -1909.655836 ┆ -1920.432849 │
        └──────────────┴──────────────┴──────────────┴──────────────┘
        """
        df = pl.DataFrame()

        diag = self.engine.diagnostics()

        for ix in range(self.n_states):
            srs = utils._diagnostic(name, diag[ix])
            df = df.with_columns(srs.rename(f"{name}_{ix}"))

        return df

    def append_rows(
        self,
<<<<<<< HEAD
        rows: pd.Series | pd.DataFrame | pl.DataFrame | dict[str, dict[str, object]],
=======
        rows: pd.Series
        | pd.DataFrame
        | pl.DataFrame
        | dict[str, dict[str, object]],
>>>>>>> 4ef1268a
    ):
        """
        Append new rows to the table

        Parameters
        ----------
        rows: polars.DataFrame, pandas.DataFrame, pandas.Series, dict[str, dict]
            The rows to append to the table. When using a DataFrame, the index
            indicates the row names. When using a polars DataFrame, an `index`
            column must be explicitly provided. When using a pandas Series, the
            index corresponds to the feature names and the Series name
            corresponds to the row name. When using a dict, the outer dict maps
            string row names to dictionaries that map string feature names to
            values. See examples below.

        Examples
        --------

        You can append new rows as a `polars.DataFrame`. Note that the index
        must be explicitly added.

        >>> import polars as pl
        >>> from lace.examples import Animals
        >>> engine = Animals()
        >>> crab_and_sponge = pl.DataFrame({
        ...   'index': ['crab', 'sponge'],
        ...   'water': [1, 1],
        ...   'flippers': [0, 0],
        ... })
        >>> engine.append_rows(crab_and_sponge)
        >>> engine.index[-1]
        'sponge'
        >>> engine['water'][-1]
        1

        You can append new rows as a `pandas.DataFrame`,

        >>> import pandas as pd
        >>> engine = Animals()
        >>> crab_and_sponge = pd.DataFrame({
        ...   'index': ['crab', 'sponge'],
        ...   'water': [1, 1],
        ...   'flippers': [0, 0],
        ... }).set_index('index')
        >>> engine.append_rows(crab_and_sponge)
        >>> engine.index[-1]
        'sponge'
        >>> engine['water'][-1]
        1

        or a `pandas.Series`

        >>> squid = pd.Series([0, 1], index=['water', 'slow'], name='squid')
        >>> engine.append_rows(squid)
        >>> engine.index[-1]
        'squid'
        >>> engine['slow'][-1]
        1

        or a dictionary of dictionaries

        >>> engine = Animals()
        >>> rows = {
        ...   'crab': { 'water': 1, 'flippers': 0},
        ...   'sponge': { 'water': 1, 'flippers': 0},
        ...   'squid': { 'water': 1, 'slow': 1},
        ... }
        >>> engine.append_rows(rows)
        >>> engine.index[-3:]
        ['crab', 'sponge', 'squid']
        >>> engine['flippers'][-3:]  # doctest: +NORMALIZE_WHITESPACE
        shape: (3,)
        Series: 'flippers' [u32]
        [
            0
            0
            null
        ]
        """
        if isinstance(rows, dict):
            for name, values in rows.items():
                row = pd.Series(values, name=name)
                self.engine.append_rows(row)
        else:
            self.engine.append_rows(rows)

    def update(
        self,
        n_iters: int,
        *,
        timeout: Optional[int] = None,
        checkpoint: Optional[int] = None,
        transitions: Optional[lace_core.StateTransition] = None,
        save_path: Optional[Union[str, bytes, PathLike]] = None,
        quiet: bool = False,
    ):
        """
        Update the Engine by advancing the Markov chains

        Parameters
        ----------
        n_iters: int
            The number of iterations, or steps, to advance each chain (state)
        timeout: int, optional
            The timeout in seconds, which is the maximum number of seconds any
            state should run. Note that if you have fewer cores than states
            (which is usually how it goes), then the update will run for longer
            than the timeout because not all the states will be able to run at
            the same time. If timeout is `None` (default), the run will stop
            when all requested iterations have been completed.
        checkpoint: int, optional
            The number of iterations between saves. If `save_path` is not
            supplied checkpoints do nothing.
        transitions: list[StateTransition], optional
            List of state transitions to perform. If `None` (default) a default
            set is chosen.
        save_path: pathlike, optional
            Where to save the metadata. If `None` (default) the engine is not
            saved. If `checkpoint` is provided, the `Engine` will be saved at
            checkpoints and at the end of the run. If `checkpoint` is not
            provided, the `Engine` will save only at the end of the run.

        Examples
        --------

        Simple update for 100 iterations

        >>> from lace.examples import Animals
        >>> engine = Animals()
        >>> engine.update(100)

        Perform only specific transitions and set a timeout of 30 seconds

        >>> from lace import RowKernel, StateTransition
        >>> engine.update(
        ...   100,
        ...   timeout=30,
        ...   transitions=[
        ...     StateTransition.row_assignment(RowKernel.slice()),
        ...     StateTransition.view_alphas(),
        ...   ]
        ... )
        """
        return self.engine.update(
            n_iters,
            timeout=timeout,
            checkpoint=checkpoint,
            transitions=transitions,
            save_path=save_path,
            quiet=quiet,
        )

    def entropy(self, cols, n_mc_samples: int = 1000):
        """
        Estimate the entropy or joint entropy of one or more features

        Prameters
        ---------
        col: column indices
            The columns for which to compute entropy
        n_mc_samples: int
            The number of samples to use for Monte Carlo integration in cases
            that Monte Carlo integration is used


        Returns
        -------
        h: float
            The entropy, H(cols).

        Notes
        -----
        - Entropy behaves differently for continuous variables. Continuous, or
          *differential* entropy can be negative. The same holds true for joint
          entropies with one or more continuous feature.

        Examples
        --------

        Single feature entropy

        >>> from lace.examples import Animals
        >>> animals = Animals()
        >>> animals.entropy(['slow'])
        0.6755931727528786
        >>> animals.entropy(['water'])
        0.49836129824622094

        Joint entropy

        >>> animals.entropy(['swims', 'fast'])
        0.9552642751735604

        We can use entropies to compute mutual information, I(X, Y) = H(X) +
        H(Y) - H(X, Y).

        For example, there is not a lot of shared information between whether an
        animals swims and whether it is fast. These features are not predictive
        of each other.

        >>> h_swims = animals.entropy(['swims'])
        >>> h_fast = animals.entropy(['fast'])
        >>> h_swims_and_fast = animals.entropy(['swims', 'fast'])
        >>> h_swims + h_fast - h_swims_and_fast
        3.510013543328583e-05

        But swimming and having flippers are mutually predictive, so we should
        see more mutual information.

        >>> h_flippers = animals.entropy(['flippers'])
        >>> h_swims_and_flippers = animals.entropy(['swims', 'flippers'])
        >>> h_swims + h_flippers - h_swims_and_flippers
        0.19361180218629537
        """
        return self.engine.entropy(cols, n_mc_samples)

<<<<<<< HEAD
    def logp(self, values, given=None, *, scaled: bool = False, col_max_logps=None):
=======
    def logp(
        self, values, given=None, *, scaled: bool = False, col_max_logps=None
    ) -> None | float | pl.Series:
>>>>>>> 4ef1268a
        """Compute the log likelihood

        This function computes ``log p(values)`` or ``log p(values|given)``.

        Parameters
        ----------
        values: polars or pandas DataFrame or Series
            The values over which to compute the log likelihood. Each row of the
            DataFrame, or each entry of the Series, is an observation. Column
            names (or the Series name) should correspond to names of features in
            the table.
        given: dict[index, value], optional
            A dictionary mapping column indices/name to values, which specifies
            conditions on the observations.
        scaled: bool, optional
            If `True` the components of the likelihoods will be scaled so that
            each dimension (feature) contributes a likelihood in [0, 1], thus
            the scaled log likelihood will not be as prone to being dominated
            by any one feature.
        col_max_logps: list[float], optional
            The cache used for scaling.

        Returns
        -------
        polars.Series or float
            The log likelihood for each observation in ``values``

        Notes
        -----
        - For missing-not-at-random (MNAR) columns, asking about the likelihood
          of a values returns the likelihood of just that value; not the
          likelihood of that value and that value being present. Computing logp
          of ``None`` returns the log likeihood of a value being missing.
        - The ``scaled`` variant is a heuristic used for model monitoring.

        Examples
        --------

        Ask about the likelihood of values in a single column

        >>> import polars as pl
        >>> from lace.examples import Satellites
        >>> engine = Satellites()
        >>> class_of_orbit = pl.Series('Class_of_Orbit', ['LEO', 'MEO', 'GEO'])
        >>> engine.logp(class_of_orbit).exp()  # doctest: +NORMALIZE_WHITESPACE
        shape: (3,)
        Series: 'logp' [f64]
        [
            0.515931
            0.067117
            0.385823
        ]

        Conditioning using ``given``

        >>> engine.logp(
        ...   class_of_orbit,
        ...   given={'Period_minutes': 1436.0},
        ... ).exp()  # doctest: +NORMALIZE_WHITESPACE
        shape: (3,)
        Series: 'logp' [f64]
        [
            0.000447
            0.009838
            0.985137
        ]

        Ask about the likelihood of values belonging to multiple features

        >>> values = pl.DataFrame({
        ...   'Class_of_Orbit': ['LEO', 'MEO', 'GEO'],
        ...   'Period_minutes': [70.0, 320.0, 1440.0],
        ... })
        >>> engine.logp(values).exp()  # doctest: +NORMALIZE_WHITESPACE
        shape: (3,)
        Series: 'logp' [f64]
        [
            0.000365
            0.000018
            0.015827
        ]

        An example of the scaled variant:

        >>> from lace import ColumnMaximumLogpCache
        >>> col_max_logps = ColumnMaximumLogpCache(
        ...     engine.engine,
        ...     values.columns,
        ... )
        >>> engine.logp(
        ...     values,
        ...     col_max_logps=col_max_logps,
        ...     scaled=True,
        ... ).exp()  # doctest: +NORMALIZE_WHITESPACE
        shape: (3,)
        Series: 'logp_scaled' [f64]
        [
            0.544088
            0.056713
            2.635449
        ]

        For columns which we explicitly model missing-not-at-random data, we can
        ask about the likelihood of missing values.

        >>> from math import exp
        >>> no_long_geo = pl.Series('longitude_radians_of_geo', [None])
        >>> exp(engine.logp(no_long_geo))
        0.6269378516150409

        The probability of a value missing (not-at-random) changes depending on
        the conditions.

        >>> exp(engine.logp(no_long_geo, given={'Class_of_Orbit': 'GEO'}))
        0.06569732670635807

        And we can condition on missingness

        >>> engine.logp(
        ...   class_of_orbit,
        ...   given={'longitude_radians_of_geo': None},
        ... ).exp() # doctest: +NORMALIZE_WHITESPACE
        shape: (3,)
        Series: 'logp' [f64]
        [
            0.820026
            0.098607
            0.040467
        ]
        """
        if scaled:
            # TODO: add a class method to compute the cache
            srs = self.engine.logp_scaled(values, given, col_max_logps)
        else:
            srs = self.engine.logp(values, given)

        return utils.return_srs(srs)

    def inconsistency(self, values, given=None):
        """
        Compute inconsistency

        Parameters
        ----------
        values: polars or pandas DataFrame or Series
            The values over which to compute the inconsistency. Each row of the
            DataFrame, or each entry of the Series, is an observation. Column
            names (or the Series name) should correspond to names of features in
            the table.
        given: dict[index, value], optional
            A dictionary mapping column indices/name to values, which specifies
            conditions on the observations.

        Notes
        -----
        - If no `given` is provided, `values` must contain two or more columns.
          Since inconsistency requires context, the inconsistency of a single
          unconditioned value is always 1.

        Examples
        --------

        Compute the inconsistency of all animals over all variables

        >>> import polars as pl
        >>> from lace import examples
        >>> animals = examples.Animals()
        >>> index = animals.df['id']
        >>> inconsistency = animals.inconsistency(animals.df.drop('id'))
        >>> pl.DataFrame({
        ...     'index': index,
        ...     'inconsistency': inconsistency
        ... }).sort('inconsistency', reverse=True)  # doctest: +NORMALIZE_WHITESPACE
        shape: (50, 2)
        ┌────────────────┬───────────────┐
        │ index          ┆ inconsistency │
        │ ---            ┆ ---           │
        │ str            ┆ f64           │
        ╞════════════════╪═══════════════╡
        │ collie         ┆ 0.816517      │
        │ beaver         ┆ 0.809991      │
        │ rabbit         ┆ 0.785911      │
        │ polar+bear     ┆ 0.783775      │
        │ ...            ┆ ...           │
        │ killer+whale   ┆ 0.513013      │
        │ blue+whale     ┆ 0.503965      │
        │ dolphin        ┆ 0.480259      │
        │ humpback+whale ┆ 0.434979      │
        └────────────────┴───────────────┘

        Find satellites with inconsistent orbital periods

        >>> engine = examples.Satellites()
        >>> data = []
        >>> # examples give us special access to the underlying data
        >>> for ix, row in engine.df.to_pandas().iterrows():
        ...     given = row.dropna().to_dict()
        ...     period =  given.pop('Period_minutes', None)
        ...
        ...     if period is None:
        ...         continue
        ...
        ...     ix = given.pop('ID')
        ...     ic = engine.inconsistency(
        ...         pl.Series('Period_minutes', [period]),
        ...         given,
        ...     )
        ...
        ...     data.append({
        ...         'index': ix,
        ...         'inconsistency': ic,
        ...         'Period_minutes': period,
        ...     })
        ...
        >>> pl.DataFrame(data).sort('inconsistency', reverse=True)  # doctest: +NORMALIZE_WHITESPACE
        shape: (1162, 3)
        ┌─────────────────────────────────────┬───────────────┬────────────────┐
        │ index                               ┆ inconsistency ┆ Period_minutes │
        │ ---                                 ┆ ---           ┆ ---            │
        │ str                                 ┆ f64           ┆ f64            │
        ╞═════════════════════════════════════╪═══════════════╪════════════════╡
        │ Intelsat 903                        ┆ 1.840728      ┆ 1436.16        │
        │ QZS-1 (Quazi-Zenith Satellite Sy... ┆ 1.47515       ┆ 1436.0         │
        │ Mercury 2 (Advanced Vortex 2, US... ┆ 1.447495      ┆ 1436.12        │
        │ Compass G-8 (Beidou IGSO-3)         ┆ 1.410042      ┆ 1435.93        │
        │ ...                                 ┆ ...           ┆ ...            │
        │ Navstar GPS II-24 (Navstar SVN 3... ┆ 0.670827      ┆ 716.69         │
        │ Navstar GPS IIR-10 (Navstar SVN ... ┆ 0.670764      ┆ 716.47         │
        │ Navstar GPS IIR-M-6 (Navstar SVN... ┆ 0.670744      ┆ 716.4          │
        │ Wind (International Solar-Terres... ┆ 0.546906      ┆ 19700.45       │
        └─────────────────────────────────────┴───────────────┴────────────────┘

        It looks like Intelsat 903 is the most inconsistent by a good amount.
        Let's take a look at it's data and see why its orbital period (very
        standard for a geosynchronos satellites) isn't consistent with the model.

        >>> cols = ['Period_minutes', 'Class_of_Orbit',
        ...         'Perigee_km', 'Apogee_km', 'Eccentricity']
        >>> engine.df.filter(pl.col('ID') == 'Intelsat 903')[cols].melt()
        shape: (5, 2)
        ┌────────────────┬────────────────────┐
        │ variable       ┆ value              │
        │ ---            ┆ ---                │
        │ str            ┆ str                │
        ╞════════════════╪════════════════════╡
        │ Period_minutes ┆ 1436.16            │
        │ Class_of_Orbit ┆ GEO                │
        │ Perigee_km     ┆ 35773.0            │
        │ Apogee_km      ┆ 358802.0           │
        │ Eccentricity   ┆ 0.7930699999999999 │
        └────────────────┴────────────────────┘
        """
        if given is None and (len(values.shape) == 1 or values.shape[1] == 1):
            raise ValueError(
                "If no `given` is provided more than one variable must be \
                provided in `values`"
            )

        logps = self.logp(values, given=given)
        if logps is None:
            return None

        if given is None:
            marg = sum([self.logp(values[col]) for col in values.columns])
        else:
            marg = self.logp(values)

        out = logps / marg

        if isinstance(out, pl.Series):
            out.rename("inconsistency")

        return out

    def surprisal(self, col: int | str, rows=None, values=None, state_ixs=None):
        """Compute the surprisal of a values in specific cells

        Surprisal is the negative log likeilihood of a specific value in a
        specific position (cell) in the table.

        Parameters
        ----------
        col: column index
            The column location of the target cells
        rows: arraylike[row index], optional
            Row indices of the cells. If ``None`` (default), all non-missing
            rows will be used.
        values: arraylike[value]
            Proposed values for each cell. Must have an entry for each entry in
            `rows`. If `None`, the existing values are used.

        Returns
        -------
        polars.DataFrame
            A polars.DataFrame containing an `index` column for the row names, a
            `<col>` column for the values, and a `surprisal` column containing
            the surprisal values.

        Examples
        --------

        Find satellites with the top five most surprising expected lifetimes

        >>> import polars as pl
        >>> from lace.examples import Satellites
        >>> engine = Satellites()
        >>> engine.surprisal('Expected_Lifetime') \\
        ...   .sort('surprisal', reverse=True) \\
        ...   .head(5)
        shape: (5, 3)
        ┌─────────────────────────────────────┬───────────────────┬───────────┐
        │ index                               ┆ Expected_Lifetime ┆ surprisal │
        │ ---                                 ┆ ---               ┆ ---       │
        │ str                                 ┆ f64               ┆ f64       │
        ╞═════════════════════════════════════╪═══════════════════╪═══════════╡
        │ International Space Station (ISS... ┆ 30.0              ┆ 6.312802  │
        │ Milstar DFS-5 (USA 164, Milstar ... ┆ 0.0               ┆ 5.470039  │
        │ Landsat 7                           ┆ 15.0              ┆ 5.385252  │
        │ Intelsat 701                        ┆ 0.5               ┆ 5.271304  │
        │ Optus B3                            ┆ 0.5               ┆ 5.271304  │
        └─────────────────────────────────────┴───────────────────┴───────────┘

        Compute the surprisal for specific cells

        >>> engine.surprisal(
        ...   'Expected_Lifetime',
        ...   rows=['Landsat 7', 'Intelsat 701']
        ... )
        shape: (2, 3)
        ┌──────────────┬───────────────────┬───────────┐
        │ index        ┆ Expected_Lifetime ┆ surprisal │
        │ ---          ┆ ---               ┆ ---       │
        │ str          ┆ f64               ┆ f64       │
        ╞══════════════╪═══════════════════╪═══════════╡
        │ Landsat 7    ┆ 15.0              ┆ 5.385252  │
        │ Intelsat 701 ┆ 0.5               ┆ 5.271304  │
        └──────────────┴───────────────────┴───────────┘

        Compute the surprisal of specific values in specific cells

        >>> engine.surprisal(
        ...   'Expected_Lifetime',
        ...   rows=['Landsat 7', 'Intelsat 701'],
        ...   values=[10.0, 10.0]
        ... )
        shape: (2, 3)
        ┌──────────────┬───────────────────┬───────────┐
        │ index        ┆ Expected_Lifetime ┆ surprisal │
        │ ---          ┆ ---               ┆ ---       │
        │ str          ┆ f64               ┆ f64       │
        ╞══════════════╪═══════════════════╪═══════════╡
        │ Landsat 7    ┆ 10.0              ┆ 3.198794  │
        │ Intelsat 701 ┆ 10.0              ┆ 2.530707  │
        └──────────────┴───────────────────┴───────────┘
        """
<<<<<<< HEAD
        return self.engine.surprisal(col, rows=rows, values=values, state_ixs=state_ixs)

    def simulate(self, cols, given=None, n: int = 1, include_given: bool = False):
=======
        return self.engine.surprisal(
            col, rows=rows, values=values, state_ixs=state_ixs
        )

    def simulate(
        self, cols, given=None, n: int = 1, include_given: bool = False
    ):
>>>>>>> 4ef1268a
        """Simulate data from a conditional distribution

        Parameters
        ----------
        cols: list[column index]
            A list of target columns to simulate
        given: dict[column index, value], optional
            An optional dictionary of column -> value conditions
        n: int, optional
            The number of values to draw
        include_given: bool, optional
            If ``True``, the conditioning values in the given will be included
            in the output

        Returns
        -------
        polars.DataFrame
            The output data

        Examples
        --------

        Draw from a pair of columns

        >>> from lace.examples import Satellites
        >>> engine = Satellites()
        >>> engine.simulate(['Class_of_Orbit', 'Period_minutes'], n=5)
        shape: (5, 2)
        ┌────────────────┬────────────────┐
        │ Class_of_Orbit ┆ Period_minutes │
        │ ---            ┆ ---            │
        │ str            ┆ f64            │
        ╞════════════════╪════════════════╡
        │ LEO            ┆ 122.52184      │
        │ GEO            ┆ 1453.688835    │
        │ LEO            ┆ 127.016764     │
        │ MEO            ┆ 708.117944     │
        │ MEO            ┆ 4.09721        │
        └────────────────┴────────────────┘

        Simulate a pair of columns conditioned on another

        >>> engine.simulate(
        ...   ['Class_of_Orbit', 'Period_minutes'],
        ...   given={'Purpose': 'Communications'},
        ...   n=5
        ... )
        shape: (5, 2)
        ┌────────────────┬────────────────┐
        │ Class_of_Orbit ┆ Period_minutes │
        │ ---            ┆ ---            │
        │ str            ┆ f64            │
        ╞════════════════╪════════════════╡
        │ GEO            ┆ 1432.673621    │
        │ MEO            ┆ -86.757849     │
        │ LEO            ┆ 115.614145     │
        │ GEO            ┆ 1450.919225    │
        │ GEO            ┆ 1432.667778    │
        └────────────────┴────────────────┘

        Simulate missing values for columns that are missing not-at-random

        >>> engine.simulate(['longitude_radians_of_geo'], n=5)
        shape: (5, 1)
        ┌──────────────────────────┐
        │ longitude_radians_of_geo │
        │ ---                      │
        │ f64                      │
        ╞══════════════════════════╡
        │ null                     │
        │ -1.981454                │
        │ null                     │
        │ null                     │
        │ -0.333911                │
        └──────────────────────────┘
        >>> engine.simulate(
        ...   ['longitude_radians_of_geo'],
        ...   given={'Class_of_Orbit': 'GEO'},
        ...   n=5
        ... )
        shape: (5, 1)
        ┌──────────────────────────┐
        │ longitude_radians_of_geo │
        │ ---                      │
        │ f64                      │
        ╞══════════════════════════╡
        │ 2.413791                 │
        │ -0.666556                │
        │ 0.768952                 │
        │ -2.612664                │
        │ -0.895047                │
        └──────────────────────────┘

        If we simulate using ``given`` conditions, we can include the
        conditions in the output using ``include_given=True``.

        >>> engine.simulate(
        ...     ['Period_minutes'],
        ...     given={
        ...         'Purpose': 'Communications',
        ...         'Class_of_Orbit': 'GEO'
        ...     },
        ...     n=5,
        ...     include_given=True,
        ... )
        shape: (5, 3)
        ┌────────────────┬────────────────┬────────────────┐
        │ Period_minutes ┆ Purpose        ┆ Class_of_Orbit │
        │ ---            ┆ ---            ┆ ---            │
        │ f64            ┆ str            ┆ str            │
        ╞════════════════╪════════════════╪════════════════╡
        │ 1440.134814    ┆ Communications ┆ GEO            │
        │ 1436.590222    ┆ Communications ┆ GEO            │
        │ 1446.783909    ┆ Communications ┆ GEO            │
        │ 907.952479     ┆ Communications ┆ GEO            │
        │ 1431.973249    ┆ Communications ┆ GEO            │
        └────────────────┴────────────────┴────────────────┘
        """
        df = self.engine.simulate(cols, given=given, n=n)

        if include_given and given is not None:
            for k, v in given.items():
                col = pl.Series(k, [v] * n)
                df = df.with_columns(col)

        return df

    def draw(self, row: int | str, col: int | str, n: int = 1):
        """
        Draw data from the distribution of a specific cell in the table

        Draw differs from simulate in that it is derived from the distribution
        of at a specific cell in the table rather than a hypothetical

        Parameters
        ----------
        row: row index
           The row name or index of the cell
        col: column index
            The column name or index of the cell
        n: int, optional
            The number of samples to draw

        Returns
        -------
        polars.Series
            A polars Series with ``n`` draws from the cell at (row, col)

        Examples
        --------

        >>> from lace.examples import Satellites
        >>> engine = Satellites()
        >>> engine.draw('Landsat 7', 'Period_minutes', n=5)  # doctest: +NORMALIZE_WHITESPACE
        shape: (5,)
        Series: 'Period_minutes' [f64]
        [
            108.507463
            118.577182
            89.441123
            117.199444
            73.184567
        ]
        """
        srs = self.engine.draw(row, col, n)
        return utils.return_srs(srs)

    def predict(
        self,
        target: str | int,
        given: Optional[dict[str | int, object]] = None,
        with_uncertainty: bool = True,
    ):
        """Predict a single target from a conditional distribution

        Parameters
        ----------
        target: column index
            The column to predict
        given: dict[column index, value], optional
            Column -> Value dictionary describing observations. Note that
            columns can either be indices (int) or names (str)
        with_uncertainty: bool, optional
            if ``True`` (default), return the uncertainty

        Returns
        -------
        pred: value
            The predicted value
        unc: float, optional
            The uncertainty

        Examples
        --------

        Predict whether an animal swims and return uncertainty

        >>> from lace.examples import Animals
        >>> animals = Animals()
        >>> animals.predict('swims')
        (0, 0.008287057807910558)

        Predict whether an animal swims given that it has flippers

        >>> animals.predict('swims', given={'flippers': 1})
        (1, 0.05008037071634858)

        Let's confuse lace and see what happens to its uncertainty. Let's
        predict whether an non-water animal with flippers swims

        >>> animals.predict('swims', given={'flippers': 1, 'water': 0})
        (0, 0.32863593091906085)

        If you want to save time and you do not care about quantifying your
        epistemic uncertainty, you don't have to compute uncertainty.

        >>> animals.predict('swims', with_uncertainty=False)
        0
        """
        return self.engine.predict(target, given, with_uncertainty)

    def impute(
        self,
        col: str | int,
        rows: Optional[list[str | int]] = None,
        unc_type: Optional[str] = "js_divergence",
    ):
        """Impute (predict) the value of a cell(s) in the lace table

        Impute returns the most likely value at a specific location in the
        table. regardless of whether the cell at (``row``, ``col``) contains a
        present value, ``impute`` will choose the value that is most likely
        given the current distribution of the cell. If the current value is an
        outlier, or unlikely, ``impute`` will return a value that is more in
        line with its understanding of the data.

        If the cell lies in a missing-not-at-random column, a value will always
        be returned, even if the value is most likely to be missing. Imputation
        forces the value of a cell to be present.

        The following methods are used to compute uncertainty.

          * unc_type='js_divergence' computes the Jensen-Shannon divergence
            between the state imputation distributions.

            .. math::
              JS(X_1, X_2, ..., X_S)

          * unc_type='pairwise_kl' computes the mean of the Kullback-Leibler
            divergences between pairs of state imputation distributions.

            .. math::
              \\frac{1}{S^2 - S} \\sum_{i=1}^S \\sum{j \\in \\{1,..,S\\} \\setminus i} KL(X_i | X_j)

        Parameters
        ----------
        col: column index
            The column index
        rows: list[row index], optional
            Optional row indices to impute. If ``None`` (default), all the rows
            with missing values will be imputed
        unc_type: str, optional
            The type of uncertainty to compute. If ``None``, uncertainty will
            not be computed. Acceptable values are:
            * 'js_divergence' (default): The Jensen-Shannon divergence between the
              imputation distributions in each state.
            * 'pairwise_kl': The mean pairwise Kullback-Leibler divergence
              between pairs of state imputation distributions.

        Returns
        -------
        polars.DataFrame
            Indexed by ``rows``; contains a column for the imputed values and
            their uncertainties, if requested.

        Examples
        --------

        Impute, with uncertainty, all the missing values in a column

        >>> from lace.examples import Satellites
        >>> engine = Satellites()
        >>> engine.impute('Purpose')
        shape: (0, 2)
        ┌───────┬─────────┐
        │ index ┆ Purpose │
        │ ---   ┆ ---     │
        │ str   ┆ str     │
        ╞═══════╪═════════╡
        └───────┴─────────┘

        Let's choose a column that actually has missing values

        >>> engine.impute('Type_of_Orbit')  # doctest: +NORMALIZE_WHITESPACE
        shape: (645, 3)
        ┌─────────────────────────────────────┬─────────────────┬─────────────┐
        │ index                               ┆ Type_of_Orbit   ┆ uncertainty │
        │ ---                                 ┆ ---             ┆ ---         │
        │ str                                 ┆ str             ┆ f64         │
        ╞═════════════════════════════════════╪═════════════════╪═════════════╡
        │ AAUSat-3                            ┆ Sun-Synchronous ┆ 0.238266    │
        │ ABS-1 (LMI-1, Lockheed Martin-In... ┆ Sun-Synchronous ┆ 0.726554    │
        │ ABS-1A (Koreasat 2, Mugunghwa 2,... ┆ Sun-Synchronous ┆ 0.750425    │
        │ ABS-2i (MBSat, Mobile Broadcasti... ┆ Sun-Synchronous ┆ 0.727579    │
        │ ...                                 ┆ ...             ┆ ...         │
        │ Zhongxing 20A                       ┆ Sun-Synchronous ┆ 0.74625     │
        │ Zhongxing 22A (Chinastar 22A)       ┆ Sun-Synchronous ┆ 0.822414    │
        │ Zhongxing 2A (Chinasat 2A)          ┆ Sun-Synchronous ┆ 0.727579    │
        │ Zhongxing 9 (Chinasat 9, Chinast... ┆ Sun-Synchronous ┆ 0.727579    │
        └─────────────────────────────────────┴─────────────────┴─────────────┘

        Impute a defined set of rows

        >>> engine.impute('Purpose', rows=['AAUSat-3', 'Zhongxing 20A'])
        shape: (2, 3)
        ┌───────────────┬────────────────────────┬─────────────┐
        │ index         ┆ Purpose                ┆ uncertainty │
        │ ---           ┆ ---                    ┆ ---         │
        │ str           ┆ str                    ┆ f64         │
        ╞═══════════════╪════════════════════════╪═════════════╡
        │ AAUSat-3      ┆ Technology Development ┆ 0.209361    │
        │ Zhongxing 20A ┆ Communications         ┆ 0.04965     │
        └───────────────┴────────────────────────┴─────────────┘

        Uncertainty is optional

        >>> engine.impute('Type_of_Orbit', unc_type=None)
        shape: (645, 2)
        ┌─────────────────────────────────────┬─────────────────┐
        │ index                               ┆ Type_of_Orbit   │
        │ ---                                 ┆ ---             │
        │ str                                 ┆ str             │
        ╞═════════════════════════════════════╪═════════════════╡
        │ AAUSat-3                            ┆ Sun-Synchronous │
        │ ABS-1 (LMI-1, Lockheed Martin-In... ┆ Sun-Synchronous │
        │ ABS-1A (Koreasat 2, Mugunghwa 2,... ┆ Sun-Synchronous │
        │ ABS-2i (MBSat, Mobile Broadcasti... ┆ Sun-Synchronous │
        │ ...                                 ┆ ...             │
        │ Zhongxing 20A                       ┆ Sun-Synchronous │
        │ Zhongxing 22A (Chinastar 22A)       ┆ Sun-Synchronous │
        │ Zhongxing 2A (Chinasat 2A)          ┆ Sun-Synchronous │
        │ Zhongxing 9 (Chinasat 9, Chinast... ┆ Sun-Synchronous │
        └─────────────────────────────────────┴─────────────────┘
        """
        return self.engine.impute(col, rows, unc_type)

    def depprob(self, col_pairs: list):
        """Compute the dependence probability between pairs of columns

        The dependence probability between columns X and Y is the probability
        that a dependence path exists between two columns. If X is predictive of
        Y (or the reverse), dependence probability will be closer to 1.

        The dependence probability between two columns is defined as the
        proportion of lace states in which those two columns belong to the same
        view.

        Parameters
        ----------
        col_pairs: list((column index, column index))
            A list of pairs of columns for which to compute dependence
            probability

        Returns
        -------
        float, polars.Series
            Contains a entry for each pair in ``col_pairs``. If ``col_pairs``
            contains a single entry, a float will be returned.

        Notes
        -----
        Note that high dependence probability does not always indicate that two
        variables are mutually predictive. For example in the model

        X ~ Normal(0, 1)
        Y ~ Normal(0, 1)
        Z ~ X + Y

        X and Y are completely independent of each other, by X and Y are
        predictable through Z. If you know X and Z, you know Y. In this case X
        and Y will have a high dependence probability because of their shared
        relationship with Z.

        If you are only interested in the magnitude of predictive power between
        two variables, use mutual information via the ``mi`` function.

        See Also
        --------
        mi

        Examples
        --------

        A single pair as input gets you a float output

        >>> from lace.examples import Animals
        >>> engine = Animals()
        >>> engine.depprob([('swims', 'flippers')])
        1.0

        Multiple pairs as inputs gets you a polars ``Series``

        >>> engine.depprob([
        ...   ('swims', 'flippers'),
        ...   ('fast', 'tail'),
        ... ])  # doctest: +NORMALIZE_WHITESPACE
        shape: (2,)
        Series: 'depprob' [f64]
        [
            1.0
            0.625
        ]
        """
        srs = self.engine.depprob(col_pairs)
        return utils.return_srs(srs)

<<<<<<< HEAD
    def mi(self, col_pairs: list, n_mc_samples: int = 1000, mi_type: str = "iqr"):
=======
    def mi(
        self, col_pairs: list, n_mc_samples: int = 1000, mi_type: str = "iqr"
    ):
>>>>>>> 4ef1268a
        """Compute the mutual information between pairs of columns

        The mutual information is the amount of information (in nats) between
        two variables.

        Parameters
        ----------
        col_pairs: list((column index, column index))
            A list of pairs of columns for which to compute mutual information
        n_mc_samples: int
            The number of samples to use when Monte Carlo integration is used to
            approximate mutual information. More samples gives you less error,
            but takes longer.
        mi_type: str
            The variant of mutual information to compute. Different variants
            normalize to within a range and give different behavior. See Notes
            for more information on the supported variants.

        Returns
        -------
        float, polars.Series
            Contains a entry for each pair in ``col_pairs``. If ``col_pairs``
            contains a single entry, a float will be returned.

        Notes
        -----
        Supported Variants:
            - 'unnormed': standard, un-normalized mutual information
            - 'normed': normalized by the minimum of the two variables'
              entropies, e.g. `min(H(X), H(Y))`, which scales mutual information
              to the interval [0, 1]
            - 'linfoot': A variation of mutual information derived by solving
              for the correlation coefficient between two components of a
              bivariate normal distribution with given mutual information
            - 'voi': Variation of Information. A version of mutual information
              that satisfies the triangle inequality.
            - 'jaccard': the Jaccard distance between two variables is 1-VOI
            - 'iqr': Information Quality Ratio. The amount of information of a
              variable based on another variable against total uncertainty.
            - 'pearson': mutual information normalized by the square root of the
              product of the component entropies, ``sqrt(H(X)*H(Y))``. Akin to
              the Pearson correlation coefficient.

        Note that mutual information may misbehave for continuous variables
        because entropy can be negative for continuous variables (see
        differential entropy). If this is likely to be an issue, use the
        'linfoot' ``mi_type`` or use ``depprob``.

        Examples
        --------

        A single pair as input gets you a float output

        >>> from lace.examples import Animals
        >>> engine = Animals()
        >>> engine.mi([('swims', 'flippers')])
        0.27197816458827445

        You can select different normalizations of mutual information

        >>> engine.mi([('swims', 'flippers')], mi_type='unnormed')
        0.19361180218629537

        Multiple pairs as inputs gets you a polars ``Series``

        >>> engine.mi([
        ...   ('swims', 'flippers'),
        ...   ('fast', 'tail'),
        ... ])  # doctest: +NORMALIZE_WHITESPACE
        shape: (2,)
        Series: 'mi' [f64]
        [
            0.271978
            0.005378
        ]
        """
<<<<<<< HEAD
        srs = self.engine.mi(col_pairs, n_mc_samples=n_mc_samples, mi_type=mi_type)
        return utils.return_srs(srs)

    def rowsim(
        self, row_pairs: list, wrt: Optional[list] = None, col_weighted: bool = False
=======
        srs = self.engine.mi(
            col_pairs, n_mc_samples=n_mc_samples, mi_type=mi_type
        )
        return utils.return_srs(srs)

    def rowsim(
        self,
        row_pairs: list,
        wrt: Optional[list] = None,
        col_weighted: bool = False,
>>>>>>> 4ef1268a
    ):
        """Compute the row similarity between pairs of rows

        Row similarity (or relevance) takes on continuous values in [0, 1] and
        is a measure of how similar two rows are with respect to how their
        values are modeled. This is distinct from distance-based measures in
        that it looks entirely in model space. This has a number of advantages
        such as scaling independent of the data (or even the data types) and
        complete disregard for missing values (all cells, missing or occupied,
        are assigned to a category).

        The row similarity between two rows, A and B, is defined as the mean
        proportion of categories in which the two rows are in the same category.

        Parameters
        ----------
        row_pairs: list[(row index, row index)]
            A list of row pairs for which to compute row similarity
        wrt: list[column index], optional
            An optional list of column indices to provide context. If columns
            are provided via ``wrt``, only views containing these columns will
            be considered in the row similarity computation. If ``None``
            (default), all views are considered.
        col_weighted: bool
            If ``True``, row similarity will compute the proportion of relevant
            columns, instead of views, in which the two rows are in the same
            category.

        Returns
        -------
        float, polars.Series
            Contains a entry for each pair in ``row_pairs``. If ``row_pairs``
            contains a single entry, a float will be returned.

        Examples
        --------

        How similar are a beaver and a polar bear?

        >>> from lace.examples import Animals
        >>> animals = Animals()
        >>> animals.rowsim([('beaver', 'polar+bear')])
        0.6059523809523808

        What about if we weight similarity by columns and not the standard
        views?

        >>> animals.rowsim([('beaver', 'polar+bear')], col_weighted=True)
        0.5698529411764706

        Not much change. How similar are they with respect to how we model their
        swimming?

        >>> animals.rowsim([('beaver', 'polar+bear')], wrt=['swims'])
        0.875

        Very similar. But will all animals that swim be highly similar with
        respect to their swimming?

        >>> animals.rowsim([('otter', 'polar+bear')], wrt=['swims'])
        0.375

        Lace predicts an otter's swimming for different reasons than a polar
        bear's.

        What is a Chihuahua more similar to, a wolf or a rat?

        >>> from lace.examples import Animals
        >>> engine = Animals()
        >>> engine.rowsim([
        ...   ('chihuahua', 'wolf'),
        ...   ('chihuahua', 'rat'),
        ... ]) # doctest: +NORMALIZE_WHITESPACE
        shape: (2,)
        Series: 'rowsim' [f64]
        [
            0.629315
            0.772545
        ]
        """
        srs = self.engine.rowsim(row_pairs, wrt=wrt, col_weighted=col_weighted)
        return utils.return_srs(srs)

    def novelty(self, row, wrt=None):
        """
        Compute the novelty of a row
        """
        return self.engine.novelty(row, wrt)

    def pairwise_fn(self, fn_name, indices: Optional[list] = None, **kwargs):
        """Compute a function for a set of pairs of rows or columns

        Parameters
        ----------
        fn_name: str
            The name of the function: 'rowsim', 'mi', or 'depprob'
        indices: list[index], optional
            An optional list of indices from which to generate pairs. The output
            will be the function computed over the Cartesian product of
            ``indices``. If ``None`` (default), all indices will be considered.

        All other keyword arguments will be passed to the target function

        Examples
        --------

        Column weighted row similarity with indices defined

        >>> from lace.examples import Animals
        >>> engine = Animals()
        >>> engine.pairwise_fn(
        ...   'rowsim',
        ...   indices=['wolf', 'rat', 'otter'],
        ... )
        shape: (9, 3)
        ┌───────┬───────┬──────────┐
        │ A     ┆ B     ┆ rowsim   │
        │ ---   ┆ ---   ┆ ---      │
        │ str   ┆ str   ┆ f64      │
        ╞═══════╪═══════╪══════════╡
        │ wolf  ┆ wolf  ┆ 1.0      │
        │ wolf  ┆ rat   ┆ 0.71689  │
        │ wolf  ┆ otter ┆ 0.492262 │
        │ rat   ┆ wolf  ┆ 0.71689  │
        │ ...   ┆ ...   ┆ ...      │
        │ rat   ┆ otter ┆ 0.613095 │
        │ otter ┆ wolf  ┆ 0.492262 │
        │ otter ┆ rat   ┆ 0.613095 │
        │ otter ┆ otter ┆ 1.0      │
        └───────┴───────┴──────────┘

        Extra keyword arguments are passed to the parent function.

        >>> engine.pairwise_fn(
        ...   'rowsim',
        ...   indices=['wolf', 'rat', 'otter'],
        ...   col_weighted=True,
        ... )
        shape: (9, 3)
        ┌───────┬───────┬──────────┐
        │ A     ┆ B     ┆ rowsim   │
        │ ---   ┆ ---   ┆ ---      │
        │ str   ┆ str   ┆ f64      │
        ╞═══════╪═══════╪══════════╡
        │ wolf  ┆ wolf  ┆ 1.0      │
        │ wolf  ┆ rat   ┆ 0.642647 │
        │ wolf  ┆ otter ┆ 0.302206 │
        │ rat   ┆ wolf  ┆ 0.642647 │
        │ ...   ┆ ...   ┆ ...      │
        │ rat   ┆ otter ┆ 0.491176 │
        │ otter ┆ wolf  ┆ 0.302206 │
        │ otter ┆ rat   ┆ 0.491176 │
        │ otter ┆ otter ┆ 1.0      │
        └───────┴───────┴──────────┘

        If you do not provide indices, the function is computed for the product
        of all indices.

        >>> engine.pairwise_fn('rowsim')
        shape: (2500, 3)
        ┌──────────┬──────────────┬──────────┐
        │ A        ┆ B            ┆ rowsim   │
        │ ---      ┆ ---          ┆ ---      │
        │ str      ┆ str          ┆ f64      │
        ╞══════════╪══════════════╪══════════╡
        │ antelope ┆ antelope     ┆ 1.0      │
        │ antelope ┆ grizzly+bear ┆ 0.464137 │
        │ antelope ┆ killer+whale ┆ 0.479613 │
        │ antelope ┆ beaver       ┆ 0.438467 │
        │ ...      ┆ ...          ┆ ...      │
        │ dolphin  ┆ walrus       ┆ 0.724702 │
        │ dolphin  ┆ raccoon      ┆ 0.340923 │
        │ dolphin  ┆ cow          ┆ 0.482887 │
        │ dolphin  ┆ dolphin      ┆ 1.0      │
        └──────────┴──────────────┴──────────┘
        """
        if indices is not None:
            pairs = list(it.product(indices, indices))
        else:
            pairs, _ = utils.get_all_pairs(fn_name, self.engine)

        return self.engine.pairwise_fn(fn_name, pairs, kwargs)

    def clustermap(
        self,
        fn_name: str,
        *,
        indices=None,
        linkage_method="ward",
        no_plot=False,
        fn_kwargs={},
        **kwargs,
    ) -> ClusterMap:
        """Generate a clustermap of a pairwise function

        Parameters
        ----------
        fn_name: str
            The name of the function: 'rowsim', 'mi', or 'depprob'
        indices: list[index], optional
            An optional list of indices from which to generate pairs. The output
            will be the function computed over the Cartesian product of
            ``indices``. If ``None`` (default), all indices will be considered.
        linkage_method: str, optional
            The linkage method for computing the hierarchical clustering over
            the pairwise function values. This values is passed to
            [``scipy.cluster.hierarchy.linkage``](https://docs.scipy.org/doc/scipy/reference/generated/scipy.cluster.hierarchy.linkage.html#scipy.cluster.hierarchy.linkage)
        no_plot: bool, optional
            If true, returns the linkage, and clustered pairwise function, but
            does not build a plot
        fn_kwargs: dict, optional
            Keyword arguments passed to the target function

        All other arguments passed to plotly ``imshow``

        Returns
        -------
        ClusterMap
            The result of the computation. Contains the following fields:
            - df: the clusterd polars.DataFrame computed by ``pairwise_fn``
            - linkage: the scipy-generated linkage
            - figure (optional): the plotly figure

        Examples
        --------

        Compute a dependence probability clustermap

        >>> from lace.examples import Animals
        >>> animals = Animals()
        >>> animals.clustermap(
        ...   'depprob',
        ...   zmin=0,
        ...   zmax=1,
        ...   color_continuous_scale='greys'
        ... ).figure.show()

        Use the ``fn_kwargs`` keyword argument to pass keyword arguments to the
        target function.

        >>> animals.clustermap(
        ...   'rowsim',
        ...   zmin=0,
        ...   zmax=1,
        ...   color_continuous_scale='greys',
        ...   fn_kwargs={'wrt': ['swims']},
        ... ).figure.show()
        """
        fn = self.pairwise_fn(fn_name, indices, **fn_kwargs)

        df = fn.pivot(values=fn_name, index="A", columns="B")
        df, linkage = utils.hcluster(df, method=linkage_method)

        if not no_plot:
            fig = px.imshow(
<<<<<<< HEAD
                df[:, 1:], labels=dict(x="A", y="B", color=fn_name), y=df["A"], **kwargs
=======
                df[:, 1:],
                labels=dict(x="A", y="B", color=fn_name),
                y=df["A"],
                **kwargs,
>>>>>>> 4ef1268a
            )
            return ClusterMap(df, linkage, fig)
        else:
            return ClusterMap(df, linkage)


if __name__ == "__main__":
    import doctest

    doctest.testmod()<|MERGE_RESOLUTION|>--- conflicted
+++ resolved
@@ -374,14 +374,10 @@
 
     def append_rows(
         self,
-<<<<<<< HEAD
-        rows: pd.Series | pd.DataFrame | pl.DataFrame | dict[str, dict[str, object]],
-=======
         rows: pd.Series
         | pd.DataFrame
         | pl.DataFrame
         | dict[str, dict[str, object]],
->>>>>>> 4ef1268a
     ):
         """
         Append new rows to the table
@@ -598,13 +594,9 @@
         """
         return self.engine.entropy(cols, n_mc_samples)
 
-<<<<<<< HEAD
-    def logp(self, values, given=None, *, scaled: bool = False, col_max_logps=None):
-=======
     def logp(
         self, values, given=None, *, scaled: bool = False, col_max_logps=None
     ) -> None | float | pl.Series:
->>>>>>> 4ef1268a
         """Compute the log likelihood
 
         This function computes ``log p(values)`` or ``log p(values|given)``.
@@ -960,11 +952,6 @@
         │ Intelsat 701 ┆ 10.0              ┆ 2.530707  │
         └──────────────┴───────────────────┴───────────┘
         """
-<<<<<<< HEAD
-        return self.engine.surprisal(col, rows=rows, values=values, state_ixs=state_ixs)
-
-    def simulate(self, cols, given=None, n: int = 1, include_given: bool = False):
-=======
         return self.engine.surprisal(
             col, rows=rows, values=values, state_ixs=state_ixs
         )
@@ -972,7 +959,6 @@
     def simulate(
         self, cols, given=None, n: int = 1, include_given: bool = False
     ):
->>>>>>> 4ef1268a
         """Simulate data from a conditional distribution
 
         Parameters
@@ -1389,13 +1375,9 @@
         srs = self.engine.depprob(col_pairs)
         return utils.return_srs(srs)
 
-<<<<<<< HEAD
-    def mi(self, col_pairs: list, n_mc_samples: int = 1000, mi_type: str = "iqr"):
-=======
     def mi(
         self, col_pairs: list, n_mc_samples: int = 1000, mi_type: str = "iqr"
     ):
->>>>>>> 4ef1268a
         """Compute the mutual information between pairs of columns
 
         The mutual information is the amount of information (in nats) between
@@ -1472,13 +1454,6 @@
             0.005378
         ]
         """
-<<<<<<< HEAD
-        srs = self.engine.mi(col_pairs, n_mc_samples=n_mc_samples, mi_type=mi_type)
-        return utils.return_srs(srs)
-
-    def rowsim(
-        self, row_pairs: list, wrt: Optional[list] = None, col_weighted: bool = False
-=======
         srs = self.engine.mi(
             col_pairs, n_mc_samples=n_mc_samples, mi_type=mi_type
         )
@@ -1489,7 +1464,6 @@
         row_pairs: list,
         wrt: Optional[list] = None,
         col_weighted: bool = False,
->>>>>>> 4ef1268a
     ):
         """Compute the row similarity between pairs of rows
 
@@ -1745,14 +1719,10 @@
 
         if not no_plot:
             fig = px.imshow(
-<<<<<<< HEAD
-                df[:, 1:], labels=dict(x="A", y="B", color=fn_name), y=df["A"], **kwargs
-=======
                 df[:, 1:],
                 labels=dict(x="A", y="B", color=fn_name),
                 y=df["A"],
                 **kwargs,
->>>>>>> 4ef1268a
             )
             return ClusterMap(df, linkage, fig)
         else:
