[package]
name = "pylace"
<<<<<<< HEAD
version = "0.2.0"
=======
version = "0.1.1"
>>>>>>> a22329a0
edition = "2021"
license = "SSPL-1.0"

[lib]
name = "lace"
crate-type = ["cdylib"]

[dependencies]
lace = { path = "../lace", version="0.2.0" }
lace_utils = { path = "../lace/lace_utils", version="0.1.2" }
rand = "0.8.5"
rand_xoshiro = "0.6.0"
pyo3 = { version = "0.18", features = ["extension-module"] }
serde_json = "1.0.91"
serde_yaml = "0.9.17"
polars = "0.30"
arrow2 = "0.17"

[package.metadata.maturin]
name = "lace.core"<|MERGE_RESOLUTION|>--- conflicted
+++ resolved
@@ -1,10 +1,6 @@
 [package]
 name = "pylace"
-<<<<<<< HEAD
 version = "0.2.0"
-=======
-version = "0.1.1"
->>>>>>> a22329a0
 edition = "2021"
 license = "SSPL-1.0"
 
