--- conflicted
+++ resolved
@@ -30,7 +30,6 @@
 use crate::data::DataSource;
 use crate::error::IndexError;
 use crate::index::{ColumnIndex, RowIndex};
-<<<<<<< HEAD
 use crate::stats::prior::csd::CsdHyper;
 use crate::stats::prior::nix::NixHyper;
 use crate::stats::prior::pg::PgHyper;
@@ -39,8 +38,6 @@
     SymmetricDirichlet,
 };
 use crate::stats::rv::traits::Rv;
-=======
->>>>>>> 5d5efd01
 use crate::utils::post_process_datum;
 use crate::{HasData, HasStates, Oracle, TableIndex};
 use data::{append_empty_columns, insert_data_tasks, maybe_add_categories};
@@ -975,11 +972,7 @@
             .default_transitions()
             .n_iters(n_iters);
 
-<<<<<<< HEAD
         self.update(&config, ())
-=======
-        self.update(config, ())
->>>>>>> 5d5efd01
     }
 
     /// Run each `State` in the `Engine` according to the config. If the
