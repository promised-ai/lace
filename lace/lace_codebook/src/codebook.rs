use crate::data::df_to_codebook;
use crate::error::{
    CodebookError, ColMetadataListError, InsertRowError, MergeColumnsError,
    RowNameListError,
};
use crate::{CodebookError, ValueMap};
#[cfg(feature = "experimental")]
use lace_stats::experimental::dp_discrete::DpdHyper;
use lace_stats::prior::csd::CsdHyper;
use lace_stats::prior::nix::NixHyper;
use lace_stats::prior::pg::PgHyper;
use lace_stats::rv::dist::{Gamma, NormalInvChiSquared, SymmetricDirichlet};
<<<<<<< HEAD
use polars::frame::DataFrame;
=======
use polars::prelude::DataFrame;
>>>>>>> 5d5efd01
use serde::{Deserialize, Serialize};
use std::collections::HashMap;
use std::convert::TryFrom;
use std::fs::File;
use std::io::{self, Read};
use std::path::Path;

#[cfg(feature = "experimental")]
use lace_stats::experimental::dp_discrete::DpdPrior;

/// A structure that enforces unique IDs and row names.
///
/// # Notes
///
/// Serializes to a `Vec` of `String` and deserializes to a `Vec` of
/// `String`.
#[derive(Serialize, Deserialize, Debug, Clone, PartialEq)]
#[serde(into = "Vec<String>")]
#[serde(try_from = "Vec<String>")]
pub struct RowNameList {
    row_names: Vec<String>,
    index_lookup: HashMap<String, usize>,
}

impl TryFrom<Vec<String>> for RowNameList {
    type Error = RowNameListError;

    fn try_from(row_names: Vec<String>) -> Result<Self, Self::Error> {
        let mut index_lookup: HashMap<String, usize> = HashMap::new();
        row_names
            .iter()
            .enumerate()
            .try_for_each(|(ix, row_name)| {
                if let Some(old_ix) = index_lookup.insert(row_name.clone(), ix)
                {
                    Err(RowNameListError::Duplicate {
                        row_name: row_name.clone(),
                        ix_1: old_ix,
                        ix_2: ix,
                    })
                } else {
                    Ok(())
                }
            })?;

        Ok(RowNameList {
            row_names,
            index_lookup,
        })
    }
}

impl From<RowNameList> for Vec<String> {
    fn from(rows: RowNameList) -> Self {
        rows.row_names
    }
}

impl std::ops::Index<usize> for RowNameList {
    type Output = String;

    fn index(&self, ix: usize) -> &Self::Output {
        &self.row_names[ix]
    }
}

impl RowNameList {
    pub fn new() -> RowNameList {
        RowNameList {
            row_names: Vec::new(),
            index_lookup: HashMap::new(),
        }
    }

    pub fn with_capacity(n: usize) -> RowNameList {
        RowNameList {
            row_names: Vec::with_capacity(n),
            index_lookup: HashMap::with_capacity(n),
        }
    }

    pub fn from_range(range: std::ops::Range<usize>) -> RowNameList {
        let mut row_names: Vec<String> = Vec::new();
        let index_lookup: HashMap<String, usize> = range
            .map(|ix| {
                let row_name = format!("{ix}");
                row_names.push(row_name.clone());
                (row_name, ix)
            })
            .collect();

        RowNameList {
            row_names,
            index_lookup,
        }
    }

    pub fn len(&self) -> usize {
        self.row_names.len()
    }

    pub fn is_empty(&self) -> bool {
        self.row_names.is_empty()
    }

    pub fn index(&self, row_name: &str) -> Option<usize> {
        self.index_lookup.get(row_name).cloned()
    }

    pub fn name(&self, ix: usize) -> Option<&String> {
        if ix >= self.row_names.len() {
            None
        } else {
            Some(&self.row_names[ix])
        }
    }

    pub fn insert(&mut self, row_name: String) -> Result<(), InsertRowError> {
        use std::collections::hash_map::Entry;

        let ix = self.len();
        match self.index_lookup.entry(row_name.clone()) {
            Entry::Vacant(entry) => {
                entry.insert(ix);
                Ok(row_name)
            }
            _ => Err(InsertRowError(row_name)),
        }
        .map(|row_name| self.row_names.push(row_name))
    }

    pub fn iter(&self) -> std::collections::hash_map::Iter<String, usize> {
        self.index_lookup.iter()
    }

    pub fn remove(&mut self, row_name: &str) -> bool {
        if let Some(ix) = self.index_lookup.remove(row_name) {
            self.row_names.remove(ix);
            self.index_lookup.values_mut().for_each(|val| {
                if *val > ix {
                    *val -= 1;
                }
            });
            true
        } else {
            false
        }
    }

    pub fn pop_front(&mut self) -> String {
        let row_name = self.row_names.remove(0);
        let _lookup = self.index_lookup.remove(&row_name);
        // make sure the indices align properly
        self.index_lookup.values_mut().for_each(|val| {
            *val -= 1;
        });
        row_name
    }

    /// Return the last row name. Returns `None` if the list is empty
    pub fn last(&mut self) -> Option<&String> {
        self.row_names.last()
    }

    pub fn as_slice(&self) -> &[String] {
        self.row_names.as_slice()
    }
}

impl Default for RowNameList {
    fn default() -> RowNameList {
        RowNameList::new()
    }
}

/// A structure that enforces unique IDs and names.
///
/// #Notes
/// Serializes to a `Vec` of `ColMetadata` and deserializes to a `Vec` of
/// `ColMetadata`.
#[derive(Serialize, Deserialize, Debug, Clone, PartialEq, Default)]
#[serde(into = "Vec<ColMetadata>", try_from = "Vec<ColMetadata>")]
pub struct ColMetadataList {
    metadata: Vec<ColMetadata>,
    index_lookup: HashMap<String, usize>,
}

impl ColMetadataList {
    // TODO: new should return an empty list. This constructor should be
    // from_vec
    /// Create a new `ColMetadataList`. Returns an error -- the column name --
    /// if any of the `ColMetadata`s' are not unique (case sensitive).
    pub fn new(metadata: Vec<ColMetadata>) -> Result<Self, String> {
        let mut index_lookup = HashMap::new();
        metadata
            .iter()
            .enumerate()
            .try_for_each(|(ix, md)| {
                if index_lookup.insert(md.name.clone(), ix).is_none() {
                    Ok(())
                } else {
                    Err(md.name.clone())
                }
            })
            .map(|_| ColMetadataList {
                metadata,
                index_lookup,
            })
    }

    /// Append a new column to the end of the list. Returns an error if the
    /// column's name already exists.
    pub fn push(&mut self, md: ColMetadata) -> Result<(), String> {
        use std::collections::hash_map::Entry;

        let n = self.len();
        match self.index_lookup.entry(md.name.clone()) {
            Entry::Vacant(entry) => {
                self.metadata.push(md);
                entry.insert(n);
                debug_assert_eq!(self.metadata.len(), self.index_lookup.len());
                Ok(())
            }
            _ => Err(md.name),
        }
    }

    /// Iterate through the column metadata
    pub fn iter(&self) -> std::slice::Iter<ColMetadata> {
        self.metadata.iter()
    }

    /// The number of columns
    pub fn len(&self) -> usize {
        self.metadata.len()
    }

    /// True if there are no columns
    pub fn is_empty(&self) -> bool {
        self.metadata.is_empty()
    }

    /// True if one of the columns has `name`
    pub fn contains_key(&self, name: &str) -> bool {
        self.index_lookup.contains_key(name)
    }

    /// Get the name of the column at index ix if it exists
    pub fn name(&self, ix: usize) -> Option<&String> {
        if ix >= self.metadata.len() {
            None
        } else {
            Some(&self.metadata[ix].name)
        }
    }

    /// Return the integer index and the metadata of the column with `name` if
    /// it exists. Otherwise return `None`.
    pub fn get(&self, name: &str) -> Option<(usize, &ColMetadata)> {
        self.index_lookup
            .get(name)
            .map(|&ix| (ix, &self.metadata[ix]))
    }

    /// Take the column metadata with given key
    pub fn take(&mut self, name: &str) -> Option<ColMetadata> {
        let ix_opt = self.index_lookup.remove(name);
        if let Some(ix) = ix_opt {
            self.index_lookup.iter_mut().for_each(|(_, i)| {
                if *i > ix {
                    *i -= 1;
                }
            });
            Some(self.metadata.remove(ix))
        } else {
            None
        }
    }

    /// Remove the entries at `ix` and re-index
    pub fn remove_by_index(&mut self, ix: usize) {
        let removed = self.metadata.remove(ix);

        self.index_lookup
            .remove(removed.name.as_str())
            .expect("column not in list");

        for (i, colmd) in self.metadata.iter().enumerate().skip(ix) {
            *self.index_lookup.get_mut(colmd.name.as_str()).unwrap() = i;
        }
    }
}

impl From<ColMetadataList> for Vec<ColMetadata> {
    fn from(cols: ColMetadataList) -> Self {
        cols.metadata
    }
}

impl std::ops::Index<usize> for ColMetadataList {
    type Output = ColMetadata;

    fn index(&self, ix: usize) -> &Self::Output {
        &self.metadata[ix]
    }
}

impl std::ops::IndexMut<usize> for ColMetadataList {
    fn index_mut(&mut self, ix: usize) -> &mut ColMetadata {
        &mut self.metadata[ix]
    }
}

impl std::ops::Index<&str> for ColMetadataList {
    type Output = ColMetadata;

    fn index(&self, name: &str) -> &Self::Output {
        let ix = self.index_lookup[name];
        &self.metadata[ix]
    }
}

impl std::ops::IndexMut<&str> for ColMetadataList {
    fn index_mut(&mut self, name: &str) -> &mut ColMetadata {
        let ix = self.index_lookup[name];
        &mut self.metadata[ix]
    }
}

impl TryFrom<Vec<ColMetadata>> for ColMetadataList {
    type Error = ColMetadataListError;

    fn try_from(mds: Vec<ColMetadata>) -> Result<ColMetadataList, Self::Error> {
        ColMetadataList::new(mds).map_err(ColMetadataListError::Duplicate)
    }
}

/// Codebook object for storing information about the dataset
#[derive(Serialize, Deserialize, Debug, Clone, PartialEq)]
#[serde(deny_unknown_fields)]
pub struct Codebook {
    /// The name of the table
    pub table_name: String,
    /// Prior on State CRP alpha parameter
    pub state_alpha_prior: Option<Gamma>,
    /// Prior on View CRP alpha parameters
    pub view_alpha_prior: Option<Gamma>,
    /// The metadata for each column indexed by name
    pub col_metadata: ColMetadataList,
    /// Optional misc comments
    pub comments: Option<String>,
    /// Names of each row
    pub row_names: RowNameList,
}

impl Default for Codebook {
    fn default() -> Codebook {
        Codebook::new(String::from("my_table"), ColMetadataList::default())
    }
}

impl Codebook {
    pub fn new(table_name: String, col_metadata: ColMetadataList) -> Self {
        Codebook {
            table_name,
            col_metadata,
            view_alpha_prior: None,
            state_alpha_prior: None,
            comments: None,
            row_names: RowNameList::new(),
        }
    }

    /// Create a codebook from a polars DataFrame
    ///
    /// # Arguments
    /// - df: the dataframe
    /// - cat_cutoff: the maximum value an integer column can take on before it
    ///   is considered Count type instead of Categorical
    /// - alpha_prior_opt: Optional Gamma prior on the column and row CRP alpha
    /// - no_hypers: if `true` do not do prior parameter inference
    pub fn from_df(
        df: &DataFrame,
        cat_cutoff: Option<u8>,
        alpha_prior_opt: Option<Gamma>,
        no_hypers: bool,
    ) -> Result<Self, CodebookError> {
        df_to_codebook(df, cat_cutoff, alpha_prior_opt, no_hypers)
    }

    pub fn from_yaml<P: AsRef<Path>>(path: P) -> io::Result<Self> {
        let mut file = File::open(path)?;
        let mut yaml = String::new();
        file.read_to_string(&mut yaml)?;
        let codebook: Codebook = serde_yaml::from_str(&yaml).map_err(|_| {
            let err_kind = io::ErrorKind::InvalidData;
            io::Error::new(err_kind, "Failed to parse file into codebook")
        })?;
        Ok(codebook)
    }

    /// Infer a codebook from a polars DataFrame
    pub fn from_df(
        df: &DataFrame,
        cat_cutoff: Option<u8>,
        alpha_prior_opt: Option<Gamma>,
        no_hypers: bool,
    ) -> Result<Self, CodebookError> {
        crate::data::df_to_codebook(df, cat_cutoff, alpha_prior_opt, no_hypers)
    }

    /// Return a vector of tuples containing the column ID, the column name,
    /// and the column metadata, sorted in ascending order by ID.
    pub fn zip_col_metadata(&self) -> Vec<(usize, String, ColMetadata)> {
        let mut output: Vec<(usize, String, ColMetadata)> = self
            .col_metadata
            .iter()
            .enumerate()
            .map(|(id, colmd)| (id, colmd.name.clone(), colmd.clone()))
            .collect();
        output.sort_by_key(|(id, _, _)| *id);
        output
    }

    pub fn col_metadata(&self, col: String) -> Option<&ColMetadata> {
        // self.col_metadata.get(&col)
        self.col_metadata.iter().find(|md| md.name == col)
    }

    /// Get the number of columns
    pub fn n_cols(&self) -> usize {
        self.col_metadata.len()
    }

    /// Get the number of rows
    pub fn n_rows(&self) -> usize {
        self.row_names.len()
    }

    /// Add the columns of the other codebook into this codebook. Returns a
    /// map, indexed by the old column IDs, containing the new IDs.
    pub fn merge_cols(
        &mut self,
        other: Codebook,
    ) -> Result<(), MergeColumnsError> {
        self.append_col_metadata(other.col_metadata)
    }

    /// Add the columns of the other codebook into this codebook. Returns a
    /// map, indexed by the old column IDs, containing the new IDs.
    pub fn append_col_metadata(
        &mut self,
        col_metadata: ColMetadataList,
    ) -> Result<(), MergeColumnsError> {
        let mut new_col_metadata: Vec<_> = col_metadata.into();
        for colmd in new_col_metadata.drain(..) {
            self.col_metadata
                .push(colmd)
                .map_err(MergeColumnsError::DuplicateColumnName)?;
        }
        Ok(())
    }

    /// Get the integer index of a row by name
    pub fn row_index(&self, row_name: &str) -> Option<usize> {
        self.row_names.index(row_name)
    }

    /// Get the integer index of a column by name
    pub fn column_index(&self, col_name: &str) -> Option<usize> {
        self.col_metadata.get(col_name).map(|(ix, _)| ix)
    }

    /// Return the ValueMap of the column if it exists
    ///
    /// Will return `None` if the column is not categorical
    pub fn value_map(&self, col_ix: usize) -> Option<&ValueMap> {
        self.col_metadata[col_ix].coltype.value_map()
    }
}

// TODO: snake case variants
/// Stores metadata for the specific column types
#[derive(Serialize, Deserialize, Debug, Clone, PartialEq)]
#[serde(deny_unknown_fields)]
pub enum ColType {
    /// Univariate continuous (Gaussian) data model
    Continuous {
        hyper: Option<NixHyper>,
        /// The normal inverse chi-squared prior on components in this column.
        /// If set, the hyper prior will be ignored and the prior parameters
        /// will not be updated during inference.
        prior: Option<NormalInvChiSquared>,
    },
    /// Categorical data up to 256 instances
    Categorical {
        /// The number of values this column can take on. For example, if values
        /// in the column are binary, k would be 2.
        k: usize,
        hyper: Option<CsdHyper>,
        /// Store the category type and a map from usize index to category (and
        /// the reverse).
        value_map: ValueMap,
        /// The normal gamma prior on components in this column. If set, the
        /// hyper prior will be ignored and the prior parameters will not be
        /// updated during inference.
        prior: Option<SymmetricDirichlet>,
    },
    /// Discrete count-type data in [0,  ∞)
    Count {
        hyper: Option<PgHyper>,
        /// The normal gamma prior on components in this column. If set, the
        /// hyper prior will be ignored and the prior parameters will not be
        /// updated during inference.
        prior: Option<Gamma>,
    },
    #[cfg(feature = "experimental")]
    /// Index type
    Index {
        /// The number of realized classes
        k_r: usize,
        /// Additional number of hypothetical classes for finite approximation
        m: usize,
        hyper: Option<DpdHyper>,
        prior: Option<DpdPrior>,
    },
}

impl ColType {
    pub fn is_continuous(&self) -> bool {
        matches!(self, ColType::Continuous { .. })
    }

    pub fn is_categorical(&self) -> bool {
        matches!(self, ColType::Categorical { .. })
    }

    pub fn is_count(&self) -> bool {
        matches!(self, ColType::Count { .. })
    }

    /// Return the value map if the type is categorical and a value map exists.
    pub fn value_map(&self) -> Option<&ValueMap> {
        match self {
            ColType::Categorical { value_map, .. } => Some(value_map),
            _ => None,
        }
    }

    /// Return true if the prior is set, in which case the hyper prior should be
    /// ignored, and the prior parameters should not be updated.
    pub fn ignore_hyper(&self) -> bool {
        match self {
            ColType::Continuous { prior, .. } => prior.is_some(),
            ColType::Categorical { prior, .. } => prior.is_some(),
            ColType::Count { prior, .. } => prior.is_some(),
            #[cfg(feature = "experimental")]
            ColType::Index { prior, .. } => prior.is_some(),
        }
    }
}

/// The metadata associated with a column. In addition to the id and name, it
/// contains information about the data model of a column.
#[derive(Serialize, Deserialize, Debug, Clone, PartialEq)]
#[serde(deny_unknown_fields)]
pub struct ColMetadata {
    /// The name of the Column
    pub name: String,
    /// The column model
    pub coltype: ColType,
    /// Optional notes about the column
    pub notes: Option<String>,
    /// True if missing data should be treated as random
    #[serde(default)]
    pub missing_not_at_random: bool,
    // True if this is a latent column
    #[serde(default)]
    pub latent: bool,
}

#[cfg(test)]
mod tests {
    use super::*;
    use indoc::indoc;
    use std::convert::TryInto;

    fn quick_codebook() -> Codebook {
        let coltype = ColType::Categorical {
            k: 2,
            hyper: None,
            prior: None,
            value_map: ValueMap::U8(2),
        };
        let md0 = ColMetadata {
            name: "0".to_string(),
            coltype: coltype.clone(),
            notes: None,
            missing_not_at_random: false,
            latent: false,
        };
        let md1 = ColMetadata {
            name: "1".to_string(),
            coltype: coltype.clone(),
            notes: None,
            missing_not_at_random: false,
            latent: false,
        };
        let md2 = ColMetadata {
            name: "2".to_string(),
            coltype,
            notes: None,
            missing_not_at_random: false,
            latent: false,
        };

        let col_metadata = ColMetadataList::new(vec![md0, md1, md2]).unwrap();
        Codebook::new("table".to_string(), col_metadata)
    }

    #[test]
    fn new_with_duplicate_names_should_fail() {
        let coltype = ColType::Categorical {
            k: 2,
            hyper: None,
            prior: None,
            value_map: ValueMap::U8(2),
        };
        let md0 = ColMetadata {
            name: "0".to_string(),
            coltype: coltype.clone(),
            notes: None,
            missing_not_at_random: false,
            latent: false,
        };
        let md1 = ColMetadata {
            name: "2".to_string(),
            coltype: coltype.clone(),
            notes: None,
            missing_not_at_random: false,
            latent: false,
        };
        let md2 = ColMetadata {
            name: "2".to_string(),
            coltype,
            notes: None,
            missing_not_at_random: false,
            latent: false,
        };

        let col_metadata = ColMetadataList::new(vec![md0, md1, md2]);

        assert_eq!(col_metadata, Err(String::from("2")));
    }

    #[test]
    fn n_cols_returns_number_of_column_metadata() {
        let cb = quick_codebook();
        assert_eq!(cb.n_cols(), 3);
    }

    #[test]
    fn merge_codebooks_produces_correct_ids() {
        let mut cb1 = quick_codebook();
        let cb2 = {
            let coltype = ColType::Categorical {
                k: 2,
                hyper: None,
                value_map: ValueMap::U8(2),
                prior: None,
            };
            let md0 = ColMetadata {
                name: "fwee".to_string(),
                coltype: coltype.clone(),
                notes: None,
                missing_not_at_random: false,
                latent: false,
            };
            let md1 = ColMetadata {
                name: "four".to_string(),
                coltype,
                notes: None,
                missing_not_at_random: false,
                latent: false,
            };
            let col_metadata = ColMetadataList::new(vec![md0, md1]).unwrap();
            Codebook::new("table2".to_string(), col_metadata)
        };

        cb1.merge_cols(cb2).unwrap();
        assert_eq!(cb1.n_cols(), 5);

        assert_eq!(cb1.col_metadata[0].name, String::from("0"));
        assert_eq!(cb1.col_metadata[1].name, String::from("1"));
        assert_eq!(cb1.col_metadata[2].name, String::from("2"));

        assert_eq!(cb1.col_metadata[3].name, String::from("fwee"));
        assert_eq!(cb1.col_metadata[4].name, String::from("four"));
    }

    #[test]
    fn merge_cols_detects_duplicate_columns() {
        let mut cb1 = quick_codebook();
        let cb2 = {
            let coltype = ColType::Categorical {
                k: 2,
                hyper: None,
                value_map: ValueMap::U8(2),
                prior: None,
            };
            let md0 = ColMetadata {
                name: "1".to_string(),
                coltype: coltype.clone(),
                notes: None,
                missing_not_at_random: false,
                latent: false,
            };
            let md1 = ColMetadata {
                name: "four".to_string(),
                coltype,
                notes: None,
                missing_not_at_random: false,
                latent: false,
            };
            let col_metadata = ColMetadataList::new(vec![md0, md1]).unwrap();
            Codebook::new("table2".to_string(), col_metadata)
        };

        match cb1.merge_cols(cb2) {
            Err(MergeColumnsError::DuplicateColumnName(col)) => {
                assert_eq!(col, String::from("1"))
            }
            Ok(_) => panic!("merge should have detected duplicate"),
        }
    }

    #[test]
    fn value_map_for_continuous_coltype_is_none() {
        let coltype = ColType::Continuous {
            hyper: None,
            prior: None,
        };
        assert!(coltype.value_map().is_none());
    }

    #[test]
    fn value_map_for_categorical_coltype_check() {
        use std::collections::BTreeSet;
        let mut cats: BTreeSet<String> = BTreeSet::new();
        cats.insert("dog".into());
        cats.insert("cat".into());
        cats.insert("hamster".into());
        let coltype = ColType::Categorical {
            k: 3,
            hyper: None,
            prior: None,
            value_map: ValueMap::new(cats),
        };
        if let Some(value_map) = coltype.value_map() {
            assert_eq!(value_map.len(), 3);
            assert_eq!(value_map.ix(&("cat").into()), Some(0_usize));
            assert_eq!(value_map.ix(&("dog").into()), Some(1_usize));
            assert_eq!(value_map.ix(&("hamster").into()), Some(2_usize));
            assert_eq!(value_map.ix(&("gerbil").into()), None);
        } else {
            panic!("Failed")
        }
    }

    #[test]
    fn deserialize_metadata_list() {
        let raw = indoc!(
            r#"
            ---
            table_name: my-table
            col_metadata:
              - name: one
                coltype:
                  !Continuous
                    hyper: ~
              - name: two
                coltype:
                  !Categorical
                    k: 2
                    value_map: !u8 2
              - name: three
                coltype:
                  !Categorical
                    k: 2
                    value_map: !u8 2
            state_alpha_prior: ~
            view_alpha_prior: ~
            comments: ~
            row_names:
                - one
                - two
                - three
            "#
        );
        let cb: Codebook = serde_yaml::from_str(raw).unwrap();
        assert_eq!(cb.col_metadata.len(), 3);
    }

    #[test]
    #[should_panic]
    fn deserialize_metadata_list_with_duplicate_names_fails() {
        let raw = indoc!(
            r#"
            ---
            table_name: my-table
            col_metadata:
              - name: one
                coltype:
                  !Continuous
                    hyper: ~
              - name: two
                coltype:
                  !Categorical
                    k: 2
              - name: two
                coltype:
                  !Categorical
                    k: 2
            state_alpha_prior: ~
            view_alpha_prior: ~
            comments: ~
            row_names:
                - one
                - two
                - three
            "#
        );
        let _cb: Codebook = serde_yaml::from_str(raw).unwrap();
    }

    #[test]
    fn serialize_metadata_list() {
        let codebook = Codebook {
            table_name: "my-table".into(),
            state_alpha_prior: None,
            view_alpha_prior: None,
            comments: None,
            row_names: RowNameList::new(),
            col_metadata: ColMetadataList::try_from(vec![
                ColMetadata {
                    name: "one".into(),
                    notes: None,
                    coltype: ColType::Continuous {
                        hyper: None,
                        prior: None,
                    },
                    missing_not_at_random: false,
                    latent: false,
                },
                ColMetadata {
                    name: "two".into(),
                    notes: None,
                    coltype: ColType::Categorical {
                        k: 2,
                        hyper: None,
                        prior: None,
                        value_map: ValueMap::U8(2),
                    },
                    missing_not_at_random: false,
                    latent: false,
                },
                ColMetadata {
                    name: "three".into(),
                    notes: None,
                    coltype: ColType::Categorical {
                        k: 3,
                        hyper: None,
                        prior: None,
                        value_map: ValueMap::U8(3),
                    },
                    missing_not_at_random: false,
                    latent: false,
                },
            ])
            .unwrap(),
        };

        let cb_string = serde_yaml::to_string(&codebook).unwrap();
        let raw = indoc!(
            r#"
            table_name: my-table
            state_alpha_prior: null
            view_alpha_prior: null
            col_metadata:
            - name: one
              coltype: !Continuous
                hyper: null
                prior: null
              notes: null
              missing_not_at_random: false
              latent: false
            - name: two
              coltype: !Categorical
                k: 2
                hyper: null
                value_map: !u8 2
                prior: null
              notes: null
              missing_not_at_random: false
              latent: false
            - name: three
              coltype: !Categorical
                k: 3
                hyper: null
                value_map: !u8 3
                prior: null
              notes: null
              missing_not_at_random: false
              latent: false
            comments: null
            row_names: []
            "#
        );

        assert_eq!(cb_string, raw)
    }

    #[test]
    fn serialize_then_deserialize() {
        let codebook = Codebook {
            table_name: "my-table".into(),
            state_alpha_prior: None,
            view_alpha_prior: None,
            comments: None,
            row_names: RowNameList::new(),
            col_metadata: ColMetadataList::try_from(vec![
                ColMetadata {
                    name: "one".into(),
                    notes: None,
                    coltype: ColType::Continuous {
                        hyper: None,
                        prior: None,
                    },
                    missing_not_at_random: false,
                    latent: false,
                },
                ColMetadata {
                    name: "two".into(),
                    notes: None,
                    coltype: ColType::Categorical {
                        k: 2,
                        hyper: None,
                        prior: None,
                        value_map: ValueMap::U8(2),
                    },
                    missing_not_at_random: false,
                    latent: false,
                },
                ColMetadata {
                    name: "three".into(),
                    notes: None,
                    coltype: ColType::Categorical {
                        k: 3,
                        hyper: None,
                        prior: None,
                        value_map: ValueMap::U8(3),
                    },
                    missing_not_at_random: false,
                    latent: false,
                },
            ])
            .unwrap(),
        };

        let cb_string = serde_yaml::to_string(&codebook).unwrap();
        let new_codebook: Codebook = serde_yaml::from_str(&cb_string).unwrap();

        assert!(new_codebook == codebook);
    }

    #[test]
    fn row_names_try_into_unique_vec() {
        let names: Vec<String> = vec![
            String::from("one"),
            String::from("two"),
            String::from("three"),
            String::from("four"),
            String::from("five"),
        ];

        let row_names: RowNameList = names.try_into().unwrap();

        assert_eq!(row_names.len(), 5);
        assert_eq!(row_names.index("one"), Some(0));
        assert_eq!(row_names.index("two"), Some(1));
        assert_eq!(row_names.index("three"), Some(2));
        assert_eq!(row_names.index("four"), Some(3));
        assert_eq!(row_names.index("five"), Some(4));
    }

    #[test]
    fn row_names_try_into_repeats_vec() {
        let names: Vec<String> = vec![
            String::from("one"),
            String::from("two"),
            String::from("three"),
            String::from("three"),
            String::from("five"),
        ];

        let res: Result<RowNameList, RowNameListError> = names.try_into();
        assert!(res.is_err());
    }

    #[test]
    fn insert_into_empty_row_names() {
        let mut row_names = RowNameList::new();

        assert!(row_names.is_empty());

        assert!(row_names.insert(String::from("one")).is_ok());
        assert_eq!(row_names.index("one"), Some(0));
        assert_eq!(row_names.len(), 1);

        assert!(row_names.insert(String::from("two")).is_ok());
        assert_eq!(row_names.index("two"), Some(1));
        assert_eq!(row_names.len(), 2);
    }

    #[test]
    fn insert_existing_row_names_returns_error() {
        let mut row_names = RowNameList::new();
        assert!(row_names.insert(String::from("one")).is_ok());

        let res = row_names.insert(String::from("one"));
        match res {
            Err(InsertRowError(name)) => {
                assert_eq!(name, String::from("one"));
            }
            _ => panic!("should have been InsertRowError"),
        }
    }

    #[test]
    fn pop_front() {
        let mut row_names = RowNameList::new();
        assert!(row_names.insert(String::from("one")).is_ok());
        assert!(row_names.insert(String::from("two")).is_ok());
        assert!(row_names.insert(String::from("three")).is_ok());

        assert_eq!(row_names.len(), 3);

        assert_eq!(row_names.pop_front(), String::from("one"));

        assert_eq!(row_names.len(), 2);
        assert_eq!(row_names[0], "two");
        assert_eq!(row_names[1], "three");
    }

    mod colmetedatalist {
        use super::*;

        fn get_colmds(n: usize) -> ColMetadataList {
            let mut colmds = ColMetadataList::default();
            for i in 0..n {
                let colmd = ColMetadata {
                    name: format!("{}", i),
                    notes: None,
                    coltype: ColType::Continuous {
                        hyper: None,
                        prior: None,
                    },
                    missing_not_at_random: false,
                    latent: false,
                };
                colmds.push(colmd).unwrap();
            }
            colmds
        }

        #[test]
        fn remove_by_index_from_front() {
            let mut colmds = get_colmds(5);

            assert_eq!(colmds.len(), 5);
            assert_eq!(colmds[0].name, String::from("0"));
            assert_eq!(colmds.get("0").unwrap().0, 0);
            assert_eq!(colmds.get("0").unwrap().1.name, String::from("0"));

            colmds.remove_by_index(0);

            assert_eq!(colmds.len(), 4);
            assert_eq!(colmds[0].name, String::from("1"));
            assert_eq!(colmds[1].name, String::from("2"));
            assert_eq!(colmds.get("0"), None);
            assert_eq!(colmds.get("1").unwrap().0, 0);
            assert_eq!(colmds.get("1").unwrap().1.name, String::from("1"));
        }

        #[test]
        fn remove_by_index_from_middle() {
            let mut colmds = get_colmds(5);

            assert_eq!(colmds.len(), 5);
            assert_eq!(colmds[2].name, String::from("2"));
            assert_eq!(colmds.get("2").unwrap().0, 2);
            assert_eq!(colmds.get("2").unwrap().1.name, String::from("2"));

            colmds.remove_by_index(2);

            assert_eq!(colmds.len(), 4);

            assert_eq!(colmds[0].name, String::from("0"));
            assert_eq!(colmds[1].name, String::from("1"));
            assert_eq!(colmds[2].name, String::from("3"));
            assert_eq!(colmds[3].name, String::from("4"));

            assert_eq!(colmds.get("0").unwrap().0, 0);
            assert_eq!(colmds.get("1").unwrap().0, 1);
            assert_eq!(colmds.get("3").unwrap().0, 2);
            assert_eq!(colmds.get("4").unwrap().0, 3);

            assert_eq!(colmds.get("0").unwrap().1.name, String::from("0"));
            assert_eq!(colmds.get("1").unwrap().1.name, String::from("1"));
            assert_eq!(colmds.get("3").unwrap().1.name, String::from("3"));
            assert_eq!(colmds.get("4").unwrap().1.name, String::from("4"));
        }
    }
}<|MERGE_RESOLUTION|>--- conflicted
+++ resolved
@@ -3,18 +3,14 @@
     CodebookError, ColMetadataListError, InsertRowError, MergeColumnsError,
     RowNameListError,
 };
-use crate::{CodebookError, ValueMap};
+use crate::ValueMap;
 #[cfg(feature = "experimental")]
 use lace_stats::experimental::dp_discrete::DpdHyper;
 use lace_stats::prior::csd::CsdHyper;
 use lace_stats::prior::nix::NixHyper;
 use lace_stats::prior::pg::PgHyper;
 use lace_stats::rv::dist::{Gamma, NormalInvChiSquared, SymmetricDirichlet};
-<<<<<<< HEAD
-use polars::frame::DataFrame;
-=======
 use polars::prelude::DataFrame;
->>>>>>> 5d5efd01
 use serde::{Deserialize, Serialize};
 use std::collections::HashMap;
 use std::convert::TryFrom;
@@ -414,16 +410,6 @@
             io::Error::new(err_kind, "Failed to parse file into codebook")
         })?;
         Ok(codebook)
-    }
-
-    /// Infer a codebook from a polars DataFrame
-    pub fn from_df(
-        df: &DataFrame,
-        cat_cutoff: Option<u8>,
-        alpha_prior_opt: Option<Gamma>,
-        no_hypers: bool,
-    ) -> Result<Self, CodebookError> {
-        crate::data::df_to_codebook(df, cat_cutoff, alpha_prior_opt, no_hypers)
     }
 
     /// Return a vector of tuples containing the column ID, the column name,
