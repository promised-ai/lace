--- conflicted
+++ resolved
@@ -1,10 +1,6 @@
 [package]
 name = "braid_stats"
-<<<<<<< HEAD
-version = "0.5.3"
-=======
 version = "0.6.1"
->>>>>>> 32604e2f
 authors = ["Redpoll LLC <info@redpoll.ai>"]
 edition = "2018"
 
