use std::borrow::Borrow;
use std::collections::hash_map::DefaultHasher;
use std::collections::BTreeMap;
use std::convert::{TryFrom, TryInto};
use std::f64::{INFINITY, NEG_INFINITY};
use std::fs::File;
use std::hash::{Hash, Hasher};
use std::io::Read;
use std::path::Path;

use braid_cc::feature::{ColModel, FType, Feature};
use braid_cc::state::State;
use braid_data::label::Label;
use braid_data::Datum;
use braid_stats::labeler::Labeler;
use braid_stats::MixtureType;
use braid_utils::{argmax, logsumexp, transpose};
use rv::dist::{Categorical, Gaussian, Mixture, Poisson};
use rv::traits::{Entropy, KlDivergence, Mode, QuadBounds, Rv, Variance};

use crate::interface::Given;
use crate::optimize::{fmin_bounded, fmin_brute};
use crate::{HasStates, OracleT};

use super::error::ColumnMaxiumLogPError;

pub struct ColumnMaximumLogpCache {
    pub(crate) state_ixs_hash: u64,
    pub(crate) col_ixs_hash: u64,
    pub(crate) given_hash: u64,
    pub(crate) cache: Vec<Vec<f64>>,
}

fn hash_with_default<H: Hash>(x: &H) -> u64 {
    let mut hasher = DefaultHasher::new();
    x.hash(&mut hasher);
    hasher.finish()
}

impl ColumnMaximumLogpCache {
    pub fn from_oracle<O: OracleT + HasStates>(
        oracle: &O,
        col_ixs: &[usize],
        given: &Given,
        states_ixs_opt: Option<&[usize]>,
    ) -> Self {
        let states = select_states(oracle.states(), states_ixs_opt);
        let state_ixs = state_ixs(oracle.n_states(), states_ixs_opt);

        let cache = states
            .iter()
            .zip(state_ixs.iter())
            .map(|(state, &state_ix)| {
                col_ixs
                    .iter()
                    .map(|&col_ix| {
                        // If this unwrap fails, its our fault -- bad unput validation
                        let ftype = oracle.ftype(col_ix).unwrap();
                        let x = predict(col_ix, ftype, given, &[state]);
                        oracle
                            .logp(
                                &[col_ix],
                                &[vec![x]],
                                &Given::Nothing,
                                Some(&[state_ix]),
                            )
                            .unwrap()[0]
                    })
                    .collect()
            })
            .collect();

        Self {
            state_ixs_hash: hash_with_default(&state_ixs),
            col_ixs_hash: hash_with_default(&col_ixs),
            given_hash: hash_with_default(given),
            cache,
        }
    }

    pub fn validate<O: HasStates>(
        &self,
        oracle: &O,
        col_ixs: &[usize],
        given: &Given,
        states_ixs_opt: Option<&[usize]>,
    ) -> Result<(), ColumnMaxiumLogPError> {
        let state_ixs = state_ixs(oracle.n_states(), states_ixs_opt);

        if hash_with_default(&state_ixs) != self.state_ixs_hash {
            return Err(ColumnMaxiumLogPError::InvalidStateIndices);
        }

        if hash_with_default(&col_ixs) != self.col_ixs_hash {
            return Err(ColumnMaxiumLogPError::InvalidColumnIndices);
        }

        if hash_with_default(given) != self.given_hash {
            return Err(ColumnMaxiumLogPError::InvalidGiven);
        }

        Ok(())
    }
}

pub(crate) fn select_states<'s>(
    states: &'s [State],
    states_ixs_opt: Option<&[usize]>,
) -> Vec<&'s State> {
    match states_ixs_opt {
        Some(state_ixs) => state_ixs.iter().map(|&ix| &states[ix]).collect(),
        None => states.iter().collect(),
    }
}

pub(crate) fn state_ixs(
    n_states: usize,
    states_ixs_opt: Option<&[usize]>,
) -> Vec<usize> {
    match states_ixs_opt {
        Some(state_ixs) => state_ixs.to_vec(),
        None => (0..n_states).collect(),
    }
}

/// Generates samples
pub struct Simulator<'s, R: rand::Rng> {
    rng: &'s mut R,
    /// A list of the states
    states: &'s [&'s State],
    /// The view weights for each state
    weights: &'s [BTreeMap<usize, Vec<f64>>],
    /// Draws state indices at uniform
    state_ixer: Categorical,
    /// List of state indices from which to simulate
    state_ixs: Vec<usize>,
    /// List of state indices from which to simulate
    col_ixs: &'s [usize],
    component_ixers: BTreeMap<usize, Vec<Categorical>>,
}

impl<'s, R: rand::Rng> Simulator<'s, R> {
    pub fn new(
        states: &'s [&'s State],
        weights: &'s [BTreeMap<usize, Vec<f64>>],
        state_ixs: Option<Vec<usize>>,
        col_ixs: &'s [usize],
        rng: &'s mut R,
    ) -> Self {
        Simulator {
            rng,
            weights,
            state_ixer: match state_ixs {
                Some(ref ixs) => Categorical::uniform(ixs.len()),
                None => Categorical::uniform(states.len()),
            },
            state_ixs: match state_ixs {
                Some(ixs) => ixs,
                None => (0..states.len()).collect(),
            },
            states,
            col_ixs,
            component_ixers: BTreeMap::new(),
        }
    }
}

impl<'s, R: rand::Rng> Iterator for Simulator<'s, R> {
    type Item = Vec<Datum>;

    fn next(&mut self) -> Option<Self::Item> {
        let mut rng = &mut self.rng;

        // choose a random state
        let draw_ix: usize = self.state_ixer.draw(&mut rng);
        let state_ix: usize = self.state_ixs[draw_ix];
        let state = &self.states[draw_ix];

        let weights = &self.weights;

        // for each view
        //   choose a random component from the weights
        self.component_ixers.entry(state_ix).or_insert_with(|| {
            // TODO: use Categorical::new_unchecked when rv 0.9.3 drops.
            // from_ln_weights checks that the input logsumexp's to 0
            weights[draw_ix]
                .values()
                .map(|view_weights| {
                    Categorical::from_ln_weights(view_weights.clone()).unwrap()
                })
                .collect()
        });

        let cpnt_ixs: BTreeMap<usize, usize> = self.weights[draw_ix]
            .keys()
            .zip(self.component_ixers[&state_ix].iter())
            .map(|(&view_ix, cpnt_ixer)| (view_ix, cpnt_ixer.draw(&mut rng)))
            .collect();

        let xs: Vec<_> = self
            .col_ixs
            .iter()
            .map(|col_ix| {
                let view_ix = state.asgn.asgn[*col_ix];
                let k = cpnt_ixs[&view_ix];
                state.views[view_ix].ftrs[col_ix].draw(k, &mut rng)
            })
            .collect();

        Some(xs)
    }
}

/// Computes probabilities from streams of data
pub struct Calculator<'s, Xs>
where
    Xs: Iterator,
    Xs::Item: Borrow<Vec<Datum>>,
{
    /// A list of the states
    states: &'s [&'s State],
    /// The view weights for each state
    weights: &'s [BTreeMap<usize, Vec<f64>>],
    /// List of state indices from which to simulate
    col_ixs: &'s [usize],
    values: &'s mut Xs,
    /// Holds the values of logp under each state. Prevents reallocations of
    /// vectors for every logp computation.
    state_logps: Vec<f64>,
    col_max_logps: Option<&'s [Vec<f64>]>,
}

impl<'s, Xs> Calculator<'s, Xs>
where
    Xs: Iterator,
    Xs::Item: Borrow<Vec<Datum>>,
{
    pub fn new(
        values: &'s mut Xs,
        states: &'s [&'s State],
        weights: &'s [BTreeMap<usize, Vec<f64>>],
        col_ixs: &'s [usize],
    ) -> Self {
        Self {
            values,
            weights,
            states,
            col_ixs,
            state_logps: vec![0.0; states.len()],
            col_max_logps: None,
        }
    }

    pub fn new_scaled(
        values: &'s mut Xs,
        states: &'s [&'s State],
        weights: &'s [BTreeMap<usize, Vec<f64>>],
        col_ixs: &'s [usize],
        col_max_logps: &'s [Vec<f64>],
    ) -> Self {
        Self {
            values,
            weights,
            states,
            col_ixs,
            state_logps: vec![0.0; states.len()],
            col_max_logps: Some(col_max_logps),
        }
    }
}

impl<'s, Xs> Iterator for Calculator<'s, Xs>
where
    Xs: Iterator,
    Xs::Item: Borrow<Vec<Datum>>,
{
    type Item = f64;

    fn next(&mut self) -> Option<f64> {
        match self.values.next() {
            Some(xs) => {
                let ln_n = (self.states.len() as f64).ln();
                let col_ixs = self.col_ixs;
                self.states
                    .iter()
                    .zip(self.weights.iter())
                    .enumerate()
                    .for_each(|(i, (state, weights))| {
                        let logp = single_val_logp(
                            state,
                            col_ixs,
                            xs.borrow(),
                            weights.clone(),
                            self.col_max_logps.map(|cmlp| cmlp[i].as_slice()),
                        );
                        self.state_logps[i] = logp;
                    });
                let logp = logsumexp(&self.state_logps) - ln_n;
                if self.col_max_logps.is_some() {
                    // Geometric mean
                    Some(logp / self.col_ixs.len() as f64)
                } else {
                    Some(logp)
                }
            }
            None => None,
        }
    }
}

pub fn load_states<P: AsRef<Path>>(filenames: Vec<P>) -> Vec<State> {
    filenames
        .iter()
        .map(|path| {
            let mut file = File::open(path).unwrap();
            let mut yaml = String::new();
            let res = file.read_to_string(&mut yaml);
            match res {
                Ok(_) => serde_yaml::from_str(&yaml).unwrap(),
                Err(err) => panic!("Error: {:?}", err),
            }
        })
        .collect()
}

/// Generate uniformly `n` distributed data for specific columns and compute
/// the reciprocal of the importance function.
pub fn gen_sobol_samples(
    col_ixs: &[usize],
    state: &State,
    n: usize,
) -> (Vec<Vec<Datum>>, f64) {
    use braid_stats::seq::SobolSeq;
    use braid_stats::QmcEntropy;

    let features: Vec<_> =
        col_ixs.iter().map(|&ix| state.feature(ix)).collect();
    let us_needed: usize = features.iter().map(|ftr| ftr.us_needed()).sum();
    let sobol = SobolSeq::new(us_needed);

    let samples: Vec<Vec<Datum>> = sobol
        .take(n)
        .map(|mut us| {
            let mut drain = us.drain(..);
            features
                .iter()
                .map(|ftr| ftr.us_to_datum(&mut drain))
                .collect()
        })
        .collect();

    let q_recip: f64 = features
        .iter()
        .fold(1_f64, |prod, ftr| prod * ftr.q_recip());

    (samples, q_recip)
}

// Weight Calculation
// ------------------
<<<<<<< HEAD
=======
// Returns `given_weights`. `given_weights[s][v]` is the mixture weights for
// view v in state s.
#[allow(clippy::ptr_arg)]
>>>>>>> 3a183eab
#[inline]
pub fn given_weights(
    states: &[&State],
    col_ixs: &[usize],
    given: &Given,
) -> Vec<BTreeMap<usize, Vec<f64>>> {
    states
        .iter()
        .map(|state| single_state_weights(state, col_ixs, given))
        .collect()
}

#[inline]
pub fn given_exp_weights(
    states: &[&State],
    col_ixs: &[usize],
    given: &Given,
) -> Vec<BTreeMap<usize, Vec<f64>>> {
    states
        .iter()
        .map(|state| single_state_exp_weights(state, col_ixs, given))
        .collect()
}

#[inline]
pub fn state_weights(
    states: &[&State],
    col_ixs: &[usize],
    given: &Given,
) -> Vec<BTreeMap<usize, Vec<f64>>> {
    states
        .iter()
        .map(|state| single_state_weights(state, col_ixs, given))
        .collect()
}

#[inline]
pub fn state_exp_weights(
    states: &[State],
    col_ixs: &[usize],
    given: &Given,
) -> Vec<BTreeMap<usize, Vec<f64>>> {
    states
        .iter()
        .map(|state| single_state_exp_weights(state, col_ixs, given))
        .collect()
}

#[inline]
pub fn single_state_weights(
    state: &State,
    col_ixs: &[usize],
    given: &Given,
) -> BTreeMap<usize, Vec<f64>> {
    let mut view_weights: BTreeMap<usize, Vec<f64>> = BTreeMap::new();
    col_ixs
        .iter()
        .map(|&ix| state.asgn.asgn[ix])
        .for_each(|view_ix| {
            view_weights
                .entry(view_ix)
                .or_insert_with(|| single_view_weights(state, view_ix, given));
        });

    view_weights
}

#[inline]
pub fn single_state_exp_weights(
    state: &State,
    col_ixs: &[usize],
    given: &Given,
) -> BTreeMap<usize, Vec<f64>> {
    let mut view_weights: BTreeMap<usize, Vec<f64>> = BTreeMap::new();
    col_ixs
        .iter()
        .map(|&ix| state.asgn.asgn[ix])
        .for_each(|view_ix| {
            view_weights.entry(view_ix).or_insert_with(|| {
                single_view_exp_weights(state, view_ix, given)
            });
        });

    view_weights
}

#[inline]
fn single_view_weights(
    state: &State,
    target_view_ix: usize,
    given: &Given,
) -> Vec<f64> {
    let view = &state.views[target_view_ix];
    let mut weights = view.weights.iter().map(|w| w.ln()).collect();

    match given {
        Given::Conditions(ref conditions) => {
            for &(col_ix, ref datum) in conditions {
                let in_target_view = state.asgn.asgn[col_ix] == target_view_ix;
                if in_target_view {
<<<<<<< HEAD
                    view.ftrs[&id].accum_weights(datum, &mut weights, None);
=======
                    view.ftrs[&col_ix].accum_weights(
                        datum,
                        &mut weights,
                        false,
                    );
>>>>>>> 3a183eab
                }
            }
            let z = logsumexp(&weights);
            weights.iter_mut().for_each(|w| *w -= z);
        }
        Given::Nothing => (),
    }
    weights
}

#[inline]
fn single_view_exp_weights(
    state: &State,
    target_view_ix: usize,
    given: &Given,
) -> Vec<f64> {
    let view = &state.views[target_view_ix];
    let mut weights = view.weights.clone();

    match given {
        Given::Conditions(ref conditions) => {
            conditions.iter().for_each(|(ix, datum)| {
                let in_target_view = state.asgn.asgn[*ix] == target_view_ix;
                if in_target_view {
                    view.ftrs[ix].accum_exp_weights(datum, &mut weights);
                }
            });
            let z = weights.iter().sum::<f64>();
            weights.iter_mut().for_each(|w| *w /= z);
        }
        Given::Nothing => (),
    }
    weights
}

// Probability calculation
// -----------------------

/// Compute the probability of values under the state
///
/// # Notes
///
/// The mixture likelihood is
///
///  f(x) = Σ πᵢ f(x | θᵢ)
///
/// The scaled likelihood is
///
///  f(x) = Σ πᵢ f(x | θᵢ) / f(mode(θᵢ))
///
/// # Arguments
///
/// - state: The state
/// - col_ixs: The column indices that each entry in each vector in `vals`
///   comes from
/// - vals: A vector of value rows. `vals[i][j]` is a datum from the column
///   with index `col_ixs[j]`. The function returns a vector with an entry for
///   each row in `vals`.
/// - given: An optional set of conditions on the targets for p(vals | given).
/// - view_weights_opt: Optional precomputed weights.
/// - col_max_logps: If supplied, the logp component contributed by each column
///   will be normalized to [0, 1]. `col_max_logps[i]` should be the max log
///   likelihood of column `col_ixs[i]` given the `Given`.
pub fn state_logp(
    state: &State,
    col_ixs: &[usize],
    vals: &[Vec<Datum>],
    given: &Given,
    view_weights_opt: Option<&BTreeMap<usize, Vec<f64>>>,
    col_max_logps: Option<&[f64]>,
) -> Vec<f64> {
    match view_weights_opt {
        Some(view_weights) => vals
            .iter()
            .map(|val| {
                single_val_logp(
                    state,
                    col_ixs,
                    val,
                    view_weights.clone(),
                    col_max_logps,
                )
            })
            .collect(),
        None => {
            let mut view_weights = single_state_weights(state, col_ixs, given);

            // normalize view weights
            for weights in view_weights.values_mut() {
                let logz = logsumexp(weights);
                weights.iter_mut().for_each(|w| *w -= logz);
            }
            vals.iter()
                .map(|val| {
                    single_val_logp(
                        state,
                        col_ixs,
                        val,
                        view_weights.clone(),
                        col_max_logps,
                    )
                })
                .collect()
        }
    }
}

fn single_val_logp(
    state: &State,
    col_ixs: &[usize],
    val: &[Datum],
    mut view_weights: BTreeMap<usize, Vec<f64>>,
    col_max_logps: Option<&[f64]>,
) -> f64 {
    // TODO: is there a way to do this without cloning the view_weights?
    col_ixs
        .iter()
        .zip(val)
        .map(|(col_ix, datum)| (col_ix, state.asgn.asgn[*col_ix], datum))
        .enumerate()
        .for_each(|(i, (col_ix, view_ix, datum))| {
            state.views[view_ix].ftrs[col_ix].accum_weights(
                datum,
                view_weights.get_mut(&view_ix).unwrap(),
                col_max_logps.map(|inner| inner[i]),
            );
        });

    view_weights.values().map(|logps| logsumexp(logps)).sum()
}
pub fn state_likelihood(
    state: &State,
    col_ixs: &[usize],
    vals: &[Vec<Datum>],
    given: &Given,
    view_exp_weights_opt: Option<&BTreeMap<usize, Vec<f64>>>,
) -> Vec<f64> {
    match view_exp_weights_opt {
        Some(view_exp_weights) => vals
            .iter()
            .map(|val| {
                single_val_likelihood(state, col_ixs, val, view_exp_weights)
            })
            .collect(),
        None => {
            let mut view_exp_weights =
                single_state_exp_weights(state, col_ixs, given);

            // normalize view weights
            for weights in view_exp_weights.values_mut() {
                let z = weights.iter().sum::<f64>();
                weights.iter_mut().for_each(|w| *w /= z);
            }

            vals.iter()
                .map(|val| {
                    single_val_likelihood(
                        state,
                        col_ixs,
                        val,
                        &view_exp_weights,
                    )
                })
                .collect()
        }
    }
}

fn single_val_likelihood(
    state: &State,
    col_ixs: &[usize],
    val: &[Datum],
    view_exp_weights: &BTreeMap<usize, Vec<f64>>,
) -> f64 {
    view_exp_weights
        .iter()
        .fold(1.0, |prod, (&view_ix, weights)| {
            let view = &state.views[view_ix];
            // lookup for column indices and data assigned to the view
            let view_data: Vec<(usize, Datum)> = col_ixs
                .iter()
                .zip(val.iter())
                .filter(|(ix, _)| view.ftrs.contains_key(ix))
                .map(|(ix, val)| (*ix, val.clone()))
                .collect();

            prod * weights
                .iter()
                .enumerate()
                .map(|(k, &w)| {
                    view_data.iter().fold(w, |acc, (col_ix, val)| {
                        acc * view.ftrs[col_ix].cpnt_likelihood(val, k)
                    })
                })
                .sum::<f64>()
        })
}

// Imputation
// ----------
fn impute_bounds(states: &[&State], col_ix: usize) -> (f64, f64) {
    states
        .iter()
        .map(|state| state.impute_bounds(col_ix).unwrap())
        .fold((INFINITY, NEG_INFINITY), |(min, max), (lower, upper)| {
            (min.min(lower), max.max(upper))
        })
}

pub fn continuous_impute(
    states: &[&State],
    row_ix: usize,
    col_ix: usize,
) -> f64 {
    let cpnts: Vec<Gaussian> = states
        .iter()
        .map(|state| {
            state
                .component(row_ix, col_ix)
                .try_into()
                .expect("Unexpected column type")
        })
        .collect();

    if cpnts.len() == 1 {
        cpnts[0].mu()
    } else {
        let f = |x: f64| {
            let logfs: Vec<f64> =
                cpnts.iter().map(|cpnt| cpnt.ln_f(&x)).collect();
            -logsumexp(&logfs)
        };

        let bounds = impute_bounds(states, col_ix);
        let n_grid = 100;
        let step_size = (bounds.1 - bounds.0) / (n_grid as f64);
        let x0 = fmin_brute(&f, bounds, n_grid);
        fmin_bounded(f, (x0 - step_size, x0 + step_size), None, None)
    }
}

pub fn categorical_impute(
    states: &[&State],
    row_ix: usize,
    col_ix: usize,
) -> u8 {
    let cpnts: Vec<Categorical> = states
        .iter()
        .map(|state| {
            state
                .component(row_ix, col_ix)
                .try_into()
                .expect("Unexpected column type")
        })
        .collect();

    let k = cpnts[0].k();
    let fs: Vec<f64> = (0..k)
        .map(|x| {
            let logfs: Vec<f64> =
                cpnts.iter().map(|cpnt| cpnt.ln_f(&x)).collect();
            logsumexp(&logfs)
        })
        .collect();
    argmax(&fs) as u8
}

pub fn labeler_impute(
    states: &[&State],
    row_ix: usize,
    col_ix: usize,
) -> Label {
    let cpnts: Vec<Labeler> = states
        .iter()
        .map(|state| {
            state
                .component(row_ix, col_ix)
                .try_into()
                .expect("Unexpected column type")
        })
        .collect();

    cpnts[0]
        .support_iter()
        .fold((Label::new(0, None), NEG_INFINITY), |acc, x| {
            let logfs: Vec<f64> =
                cpnts.iter().map(|cpnt| cpnt.ln_f(&x)).collect();
            let p = logsumexp(&logfs);
            if p > acc.1 {
                (x, p)
            } else {
                acc
            }
        })
        .0
}

pub fn count_impute(states: &[&State], row_ix: usize, col_ix: usize) -> u32 {
    use braid_utils::MinMax;
    use rv::traits::Mean;

    let cpnts: Vec<Poisson> = states
        .iter()
        .map(|state| {
            state
                .component(row_ix, col_ix)
                .try_into()
                .expect("Unexpected column type")
        })
        .collect();

    let (lower, upper) = {
        let (lower, upper) = cpnts
            .iter()
            .map(|cpnt| {
                let mean: f64 = cpnt.mean().expect("Poisson always has a mean");
                mean
            })
            .minmax()
            .unwrap();
        ((lower.ceil() - 1.0) as u32, upper.floor() as u32)
    };

    // use fx instead of x so we can sum in place and not worry about
    // allocating a vector. Since there is inly one number in the likelihood,
    // we shouldn't have numerical issues.
    let fx = |x: u32| cpnts.iter().map(|cpnt| cpnt.f(&x)).sum::<f64>();

    (lower..=upper)
        .skip(1)
        .fold((lower, fx(lower)), |(argmax, max), xi| {
            let fxi = fx(xi);
            if fxi > max {
                (xi, fxi)
            } else {
                (argmax, max)
            }
        })
        .0
}

pub fn entropy_single(col_ix: usize, states: &[State]) -> f64 {
    let mixtures = states
        .iter()
        .map(|state| state.feature_as_mixture(col_ix))
        .collect();
    let mixture = MixtureType::combine(mixtures);
    mixture.entropy()
}

fn sort_mixture_by_mode<Fx>(mm: Mixture<Fx>) -> Mixture<Fx>
where
    Fx: Mode<f64>,
{
    let mut components: Vec<(f64, Fx)> = mm.into();
    components.sort_by(|a, b| {
        a.1.mode()
            .partial_cmp(&b.1.mode())
            .unwrap_or(std::cmp::Ordering::Less)
    });
    Mixture::<Fx>::try_from(components).unwrap()
}

fn continuous_mixture_quad_points<Fx>(mm: &Mixture<Fx>) -> Vec<f64>
where
    Fx: Mode<f64> + Variance<f64>,
{
    let mut state: (Option<f64>, Option<f64>) = (None, None);
    let m = 2.0;
    mm.components()
        .iter()
        .filter_map(|cpnt| {
            let mode = cpnt.mode();
            let std = cpnt.variance().map(|v| v.sqrt());
            match (&state, (mode, std)) {
                ((Some(m1), s1), (Some(m2), s2)) => {
                    if (m2 - *m1)
                        > (m * s1.unwrap_or(INFINITY))
                            .min(m * s2.unwrap_or(INFINITY))
                    {
                        state = (mode, std);
                        Some(m2)
                    } else {
                        None
                    }
                }
                ((None, _), (Some(m2), _)) => {
                    state = (mode, std);
                    Some(m2)
                }
                _ => None,
            }
        })
        .collect()
}

macro_rules! dep_ind_col_mixtures {
    ($states: ident, $col_a: ident, $col_b: ident, $fx: ident) => {{
        // Mixtures of col_a for which col_a and col_b are in the same view
        // (dependent).
        let mut mms_dep = Vec::new();
        // Mixtures of col_a for which col_a and col_b are in different views
        // (independent).
        let mut mms_ind = Vec::new();
<<<<<<< HEAD
        // The proportion of times the columns are in the same view (same as
        // dependence probability).
=======

        // Proportion of mass in states in which col_a and col_b are dependent
>>>>>>> 3a183eab
        let mut weight = 0.0;
        $states.iter().for_each(|state| {
            let mm = match state.feature_as_mixture($col_a) {
                MixtureType::$fx(mm) => mm,
                _ => panic!("Unexpected MixtureType"),
            };

            if state.asgn.asgn[$col_a] == state.asgn.asgn[$col_b] {
                weight += 1.0;
                mms_dep.push(mm);
            } else {
                mms_ind.push(mm);
            }
        });

        weight /= $states.len() as f64;

        // Combine the mixtures within each type into one big mixture for each
        // type.
        (weight, Mixture::combine(mms_dep), Mixture::combine(mms_ind))
    }};
}

/// Joint entropy H(X, Y) where X is Categorical and Y is Gaussian
pub fn categorical_gaussian_entropy_dual(
    col_cat: usize,
    col_gauss: usize,
    states: &[State],
) -> f64 {
    use rv::misc::{gauss_legendre_quadrature_cached, gauss_legendre_table};
    use std::cell::RefCell;
    use std::collections::HashMap;

    // get a mixture model of the Gaussian component to compute the quad points
    let (dep_weight, gm_dep, gm_ind) =
        dep_ind_col_mixtures!(states, col_gauss, col_cat, Gaussian);
    let (_, cm_dep, cm_ind) =
        dep_ind_col_mixtures!(states, col_cat, col_gauss, Categorical);

<<<<<<< HEAD
    // Get the number of values the categorical column support. Can never exceed
    // u8::MAX (255).
=======
    // The number of values the categorical column can take on, e.g. if the
    // categories are "Yes", "No", and "Maybe", cat_k should be 3.
>>>>>>> 3a183eab
    let cat_k = match states[0].feature(col_cat) {
        ColModel::Categorical(cm) => u8::try_from(cm.prior.k())
            .expect("Categorical k exceeded u8 max value"),
        _ => panic!("Expected ColModel::Categorical"),
    };

    // Divide the function into nicely behaved intervals
    let (points, lower, upper) = {
        let gmm = Mixture::combine(vec![gm_ind.clone(), gm_dep.clone()]);
        let gmm = sort_mixture_by_mode(gmm);
        let points = continuous_mixture_quad_points(&gmm);
        let (lower, upper) = gmm.quad_bounds();
        (points, lower, upper)
    };

    // Make sure the dependent state mixtures line up
    assert_eq!(cm_dep.k(), gm_dep.k());
    cm_dep
        .weights()
        .iter()
        .zip(gm_dep.weights().iter())
        .for_each(|(wc, wg)| assert!((wc - wg).abs() < 1e-12));

    // If the columns are either always in the same view or never in the same
    // view across states, we may run into empty container errors, so we keep
    // track here so we don't compute things we don't need to and potentially
    // pass empty containers where they're not expected.
    let has_dep_states = gm_dep.k() > 0;
    let has_ind_states = gm_ind.k() > 0;
    let has_ind_and_dep_states = has_ind_states && has_dep_states;

    // order of the polynomial for gauss-legendre quadrature
    let quad_level = 16;

    // Super aggressive caching. You can't hash a f64, so we create a structure
    // to transmute it to a u64 so we can use it as an index in our cache
    #[derive(Hash, Clone, Copy, PartialEq, Eq)]
    struct F64(u64);

    impl F64 {
        fn new(x: f64) -> Self {
            // The quadrature points should be exactly the same each time. If
            // that doesn't turn out the be the case, we can round x to like 14
            // decimals or something.
            Self(x.to_bits())
        }
    }

    let ind_cache: RefCell<HashMap<F64, f64>> = RefCell::new(HashMap::new());
    let dep_cache: RefCell<HashMap<F64, Vec<f64>>> =
        RefCell::new(HashMap::new());

    // Pre-generate the weights and roots for the quadrate since it never
    // changes and requires allocating a couple of vecs each time the quadrature
    // is run.
    let gl_cache = gauss_legendre_table(quad_level);

    // NOTE: this will take a really long time when k is large
    -(0..cat_k)
        .map(|k| {
            // NOTE: I've chosen to use the logp instead of vanilla 'p'. It
            // doesn't really change the runtime.
            let ind_cat_f = if has_ind_states {
                // TODO: can cache this
                cm_ind.ln_f(&k)
            } else {
                // Note, it shouldn't matter what we return here because the
                // weight for the independent mixture will be 0
                1.0 // ln(0)
            };

            let dep_cat_fs: Vec<f64> = cm_dep
                .weights()
                .iter()
                .zip(cm_dep.components().iter())
                .map(|(w, cpnt)| w.ln() + cpnt.ln_f(&k))
                .collect();

            let quad_fn = |y: f64| {
                // We have to compute things differently for states in which the
                // two columns are dependent and independent. The dependent
                // computation is a bit more complicated.
                let dep_cpnt = if has_dep_states {
                    let mut m = dep_cache.borrow_mut();
                    let ln_fys = m.entry(F64::new(y)).or_insert_with(|| {
                        gm_dep
                            .components()
                            .iter()
                            .map(|cpnt| cpnt.ln_f(&y))
                            .collect()
                    });
                    // This does manually what state_logp does, but this is
                    // faster because it's less general
                    let cpnts: Vec<f64> = dep_cat_fs
                        .iter()
                        .zip(ln_fys)
                        .map(|(w, g)| w + *g)
                        .collect();

                    let ln_f = logsumexp(&cpnts);

                    // If we do not have independent components, we do not have
                    // to compute the weighted sum of the two scenarios, so we
                    // can return early
                    if !has_ind_and_dep_states {
                        return ln_f * ln_f.exp();
                    } else {
                        ln_f
                    }
                } else {
<<<<<<< HEAD
                    // Note, it shouldn't matter what we return here because the
                    // weight for the dependent mixture will be 0
                    1.0 // ln(0)
=======
                    assert_eq!(dep_weight, 0.0);
                    1.0 // ln(0) = 1
>>>>>>> 3a183eab
                };

                // We can basically cache the entire independent computation, so
                // things will be faster the fewer states that have the columns
                // in the same view
                let ind_cpnt = if has_ind_states {
                    let mut m = ind_cache.borrow_mut();
                    let ln_fy =
                        m.entry(F64::new(y)).or_insert_with(|| gm_ind.ln_f(&y));
                    let ln_f = ind_cat_f + *ln_fy;

                    // If we do not have dependent components, we do not have to
                    // compute the weighted sum of the two scenarios, so we can
                    // return early
                    if !has_ind_and_dep_states {
                        return ln_f * ln_f.exp();
                    } else {
                        ln_f
                    }
                } else {
                    assert_eq!(dep_weight, 1.0);
                    1.0 // ln(0) = 1
                };

<<<<<<< HEAD
                // add the weighted sums of the independent-columns mixture and
                // the dependent-columns mixture
=======
                // Add the weighted dependent and independent mixture components
>>>>>>> 3a183eab
                let ln_f = logsumexp(&[
                    dep_weight.ln() + dep_cpnt,
                    (1.0 - dep_weight).ln() + ind_cpnt,
                ]);

                ln_f * ln_f.exp()
            };

            let last_ix = points.len() - 1;

            // right tail of integral
            let q_a = gauss_legendre_quadrature_cached(
                quad_fn,
                (lower, points[0]),
                &gl_cache.0,
                &gl_cache.1,
            );

            // left tail of integral
            let q_b = gauss_legendre_quadrature_cached(
                quad_fn,
                (points[last_ix], upper),
                &gl_cache.0,
                &gl_cache.1,
            );

            // interior integral points
            let q_m = if points.len() == 1 {
                0.0
            } else {
                let mut left = points[0];
                points
                    .iter()
                    .skip(1)
                    .map(|&x| {
                        let q = gauss_legendre_quadrature_cached(
                            quad_fn,
                            (left, x),
                            &gl_cache.0,
                            &gl_cache.1,
                        );

                        left = x;
                        q
                    })
                    .sum::<f64>()
            };

            q_a + q_m + q_b
        })
        .sum::<f64>()
}

/// Computes entropy among categorical columns exactly via enumeration
pub fn categorical_joint_entropy(col_ixs: &[usize], states: &[State]) -> f64 {
    let ranges = col_ixs
        .iter()
        .map(|&ix| {
            let cpnt: Categorical = states[0]
                .component(0, ix)
                .try_into()
                .expect("Unexpected column type");
            cpnt.k() as u8
        })
        .collect();

    let vals: Vec<_> = braid_utils::CategoricalCartProd::new(ranges)
        .map(|mut xs| {
            let vals: Vec<_> = xs.drain(..).map(Datum::Categorical).collect();
            vals
        })
        .collect();

    // TODO: this is a pattern that appears a lot. I should DRY it.
    let logps: Vec<Vec<f64>> = states
        .iter()
        .map(|state| {
            state_logp(state, col_ixs, &vals, &Given::Nothing, None, None)
        })
        .collect();

    let ln_n_states = (states.len() as f64).ln();

    transpose(&logps)
        .iter()
        .map(|lps| logsumexp(lps) - ln_n_states)
        .fold(0.0, |acc, lp| lp.mul_add(-lp.exp(), acc))
}

/// Joint entropy H(X, Y) where both X and Y are Categorical
pub fn categorical_entropy_dual(
    col_a: usize,
    col_b: usize,
    states: &[State],
) -> f64 {
    // TODO: We could probably do a lot of pre-computation and caching like we
    // do in categorical_gaussian_entropy_dual, but this function is really fast
    // as it is, so it's probably not a good candidate for optimization
    if col_a == col_b {
        return entropy_single(col_a, states);
    }

    let k_a = match states[0].feature(col_a) {
        ColModel::Categorical(cm) => cm.prior.k(),
        _ => panic!("Expected ColModel::Categorical"),
    };

    let k_b = match states[0].feature(col_b) {
        ColModel::Categorical(cm) => cm.prior.k(),
        _ => panic!("Expected ColModel::Categorical"),
    };

    let mut vals: Vec<Vec<Datum>> = Vec::with_capacity(k_a * k_b);
    for i in 0..k_a {
        for j in 0..k_b {
            vals.push(vec![
                Datum::Categorical(i as u8),
                Datum::Categorical(j as u8),
            ]);
        }
    }

    let view_weights =
        state_exp_weights(states, &[col_a, col_b], &Given::Nothing);

    let ps = {
        let mut ps = vec![0_f64; vals.len()];
        states
            .iter()
            .zip(view_weights.iter())
            .for_each(|(state, weights)| {
                state_likelihood(
                    state,
                    &[col_a, col_b],
                    &vals,
                    &Given::Nothing,
                    Some(weights),
                )
                .drain(..)
                .enumerate()
                .for_each(|(ix, p)| {
                    ps[ix] += p;
                });
            });

        let sf = states.len() as f64;
        ps.iter_mut().for_each(|p| *p /= sf);
        ps
    };

    ps.iter().map(|p| -p * p.ln()).sum::<f64>()
}

// Finds the first x such that
fn count_pr_limit(col: usize, mass: f64, states: &[State]) -> (u32, u32) {
    use rv::traits::{Cdf, Mean};

    let lower_threshold = (1.0 - mass) / 2.0;
    let upper_threshold = mass - (1.0 - mass) / 2.0;

    let mixtures = states
        .iter()
        .map(|state| {
            if let MixtureType::Poisson(mm) = state.feature_as_mixture(col) {
                mm
            } else {
                panic!("expected count type for column {}", col);
            }
        })
        .collect::<Vec<_>>();

    let mm = Mixture::combine(mixtures);
    let max_mean = mm
        .components()
        .iter()
        .map(|cpnt| {
            let mean: u32 = cpnt.mean().unwrap().round() as u32;
            mean
        })
        .max()
        .unwrap();

    let lower = (0_u32..)
        .find_map(|x| {
            if mm.cdf(&x) > lower_threshold {
                // make sure the lower bound is >= 0
                Some(x.saturating_sub(1))
            } else {
                None
            }
        })
        .unwrap();

    #[allow(clippy::unnecessary_find_map)]
    let upper = (max_mean..)
        .find_map(|x| {
            if mm.cdf(&x) > upper_threshold {
                Some(x)
            } else {
                None
            }
        })
        .unwrap();

    assert!(lower < upper);

    (lower, upper)
}

/// Joint entropy H(X, Y) where both X and Y are Categorical
pub fn count_entropy_dual(col_a: usize, col_b: usize, states: &[State]) -> f64 {
    if col_a == col_b {
        return entropy_single(col_a, states);
    }

    let mass: f64 = 1_f64 - 1E-16;
    let (a_lower, a_upper) = count_pr_limit(col_a, mass, states);
    let (b_lower, b_upper) = count_pr_limit(col_b, mass, states);

    let nx = (a_upper - a_lower) * (b_upper - b_lower);
    let mut vals: Vec<Vec<Datum>> = Vec::with_capacity(nx as usize);

    // TODO: make this into an iterator
    for a in a_lower..a_upper {
        for b in b_lower..b_upper {
            vals.push(vec![Datum::Count(a), Datum::Count(b)]);
        }
    }

    let logps: Vec<Vec<f64>> = states
        .iter()
        .map(|state| {
            state_logp(
                state,
                &[col_a, col_b],
                &vals,
                &Given::Nothing,
                None,
                None,
            )
        })
        .collect();

    let ln_n_states = (states.len() as f64).ln();

    transpose(&logps)
        .iter()
        .map(|lps| logsumexp(lps) - ln_n_states)
        .fold(0.0, |acc, lp| lp.mul_add(-lp.exp(), acc))
}

// Prediction
// ----------
pub(crate) fn predict(
    col_ix: usize,
    ftype: FType,
    given: &Given,
    states: &[&State],
) -> Datum {
    match ftype {
        FType::Continuous => {
            let x = continuous_predict(states, col_ix, given);
            Datum::Continuous(x)
        }
        FType::Categorical => {
            let x = categorical_predict(states, col_ix, given);
            Datum::Categorical(x)
        }
        FType::Labeler => {
            let x = labeler_predict(states, col_ix, given);
            Datum::Label(x)
        }
        FType::Count => {
            let x = count_predict(states, col_ix, given);
            Datum::Count(x)
        }
    }
}

pub fn continuous_predict(
    states: &[&State],
    col_ix: usize,
    given: &Given,
) -> f64 {
    let mm = {
        let mixtures = states
            .iter()
            .map(|state| {
                let view_ix = state.asgn.asgn[col_ix];
                // NOTE: There is a slight speedup from using given_exp_weights,
                // but at the cost of panics when there is a large number of
                // conditions in the given: underflow causes all the weights to
                // be zero, which causes a constructor error in Mixture::new
                let weights = &given_weights(&[state], &[col_ix], given)[0];
                let mut mm_weights: Vec<f64> = state.views[view_ix]
                    .weights
                    .iter()
                    .zip(weights[&view_ix].iter())
                    .map(|(&w1, &w2)| w1 + w2)
                    .collect();

                let z: f64 = logsumexp(&mm_weights);
                mm_weights.iter_mut().for_each(|w| *w = (*w - z).exp());

                match state.views[view_ix].ftrs[&col_ix].to_mixture(mm_weights)
                {
                    MixtureType::Gaussian(m) => m,
                    _ => panic!("invalid MixtureType for continuous predict"),
                }
            })
            .collect();

        let mm = Mixture::combine(mixtures);

        // sorts the mixture components in ascending order by their means/modes
        sort_mixture_by_mode(mm)
    };

    let f = |x: f64| -mm.f(&x);

    // We find the mode in the mixture model with the highest likelihood then
    // build everything around that mode
    let eval_points = continuous_mixture_quad_points(&mm);
    let n_eval_points = eval_points.len();

    if n_eval_points == 1 {
        return eval_points[0];
    }

    let min_ix = eval_points
        .iter()
        .enumerate()
        .map(|(ix, &x)| (ix, f(x)))
        .min_by(|a, b| a.1.partial_cmp(&b.1).unwrap())
        .unwrap()
        .0;

    // Check whether the first or last modes are the highest likelihood
    let (ix_left, ix_right) = if min_ix == 0 {
        (0, 1)
    } else if min_ix == n_eval_points - 1 {
        (n_eval_points - 2, n_eval_points - 1)
    } else {
        (min_ix - 1, min_ix + 1)
    };

    let left = eval_points[ix_left];
    let right = eval_points[ix_right];
    let n_steps = 20;
    let step_size = (right - left) / n_steps as f64;

    // Use a grid search to narrow down the range
    let x0 = fmin_brute(&f, (left, right), n_steps);
    fmin_bounded(f, (x0 - step_size, x0 + step_size), None, None)
}

pub fn categorical_predict(
    states: &[&State],
    col_ix: usize,
    given: &Given,
) -> u8 {
    let col_ixs: Vec<usize> = vec![col_ix];

    let state_weights = state_weights(states, &col_ixs, given);

    let f = |x: u8| {
        let y: Vec<Vec<Datum>> = vec![vec![Datum::Categorical(x)]];
        let scores: Vec<f64> = states
            .iter()
            .zip(state_weights.iter())
            .map(|(state, view_weights)| {
                state_logp(state, &col_ixs, &y, given, Some(view_weights), None)
                    [0]
            })
            .collect();
        logsumexp(&scores)
    };

    let k: u8 = match states[0].feature(col_ix) {
        ColModel::Categorical(ftr) => ftr.prior.k() as u8,
        _ => panic!("FType mitmatch."),
    };

    let fs: Vec<f64> = (0..k).map(f).collect();
    argmax(&fs) as u8
}

// XXX: Not 100% sure how to predict `label` given `truth'. For now, we're
// going to predict (label, truth), given other columns.
pub fn labeler_predict(
    states: &[&State],
    col_ix: usize,
    given: &Given,
) -> Label {
    let col_ixs: Vec<usize> = vec![col_ix];

    let state_weights = state_weights(states, &col_ixs, given);

    let f = |x: Label| {
        let y: Vec<Vec<Datum>> = vec![vec![Datum::Label(x)]];
        let scores: Vec<f64> = states
            .iter()
            .zip(state_weights.iter())
            .map(|(state, view_weights)| {
                state_logp(state, &col_ixs, &y, given, Some(view_weights), None)
                    [0]
            })
            .collect();
        logsumexp(&scores)
    };

    let labeler: &Labeler = match states[0].feature(col_ix) {
        ColModel::Labeler(ftr) => &ftr.components[0].fx,
        _ => panic!("FType mitmatch."),
    };

    labeler
        .support_iter()
        .fold((Label::new(0, None), NEG_INFINITY), |acc, x| {
            let p = f(x);
            if p > acc.1 {
                (x, p)
            } else {
                acc
            }
        })
        .0
}

pub fn count_predict(states: &[&State], col_ix: usize, given: &Given) -> u32 {
    let col_ixs: Vec<usize> = vec![col_ix];

    let state_weights = state_weights(states, &col_ixs, given);

    let ln_fx = |x: u32| {
        let y: Vec<Vec<Datum>> = vec![vec![Datum::Count(x)]];
        let scores: Vec<f64> = states
            .iter()
            .zip(state_weights.iter())
            .map(|(state, view_weights)| {
                state_logp(state, &col_ixs, &y, given, Some(view_weights), None)
                    [0]
            })
            .collect();
        logsumexp(&scores)
    };

    let (lower, upper) = {
        let (lower, upper) = impute_bounds(states, col_ix);
        ((lower + 0.5) as u32, (upper + 0.5) as u32)
    };

    (lower..=upper)
        .skip(1)
        .fold((lower, ln_fx(lower)), |(argmax, max), xi| {
            let ln_fxi = ln_fx(xi);
            if ln_fxi > max {
                (xi, ln_fxi)
            } else {
                (argmax, max)
            }
        })
        .0
}

// Predictive uncertainty helpers
// ------------------------------

// Jensen-shannon-divergence for a mixture
fn jsd<Fx>(mm: Mixture<Fx>) -> f64
where
    MixtureType: From<Mixture<Fx>>,
    Fx: Entropy + Clone + std::fmt::Debug,
{
    let h_cpnts = mm
        .weights()
        .iter()
        .zip(mm.components().iter())
        .fold(0.0, |acc, (&w, cpnt)| w.mul_add(cpnt.entropy(), acc));

    let mt: MixtureType = mm.into();
    let h_mixture = mt.entropy();

    h_mixture - h_cpnts
}

fn jsd_mixture<Fx>(mut components: Vec<Mixture<Fx>>) -> f64
where
    MixtureType: From<Mixture<Fx>>,
{
    // TODO: we could do all this with the usual Rv Mixture functions if it
    // wasn't for that damned Labeler type
    let n_states = components.len() as f64;
    let mut h_cpnts = 0_f64;
    let mts: Vec<MixtureType> = components
        .drain(..)
        .map(|mm| {
            let mt = MixtureType::from(mm);
            // h_cpnts += mt.entropy();
            h_cpnts += mt.entropy();
            mt
        })
        .collect();

    // let mt: MixtureType = mm.into();
    let mm = MixtureType::combine(mts);
    let h_mixture = mm.entropy();

    h_mixture - h_cpnts / n_states
}

macro_rules! predunc_arm {
    ($states: expr, $col_ix: expr, $given_opt: expr, $cpnt_type: ty) => {{
        let mix_models: Vec<Mixture<$cpnt_type>> = $states
            .iter()
            .map(|state| {
                let view_ix = state.asgn.asgn[$col_ix];
                let weights = single_view_weights(&state, view_ix, $given_opt);

                let mut mixture: Mixture<$cpnt_type> =
                    state.feature_as_mixture($col_ix).into();

                let z = logsumexp(&weights);

                let new_weights =
                    weights.iter().map(|w| (w - z).exp()).collect();
                mixture.set_weights_unchecked(new_weights);

                mixture
            })
            .collect();

        jsd_mixture(mix_models)
    }};
}

pub fn predict_uncertainty(
    states: &[State],
    col_ix: usize,
    given: &Given,
    states_ixs_opt: Option<&[usize]>,
) -> f64 {
    let ftype = {
        let view_ix = states[0].asgn.asgn[col_ix];
        states[0].views[view_ix].ftrs[&col_ix].ftype()
    };
    let states = select_states(states, states_ixs_opt);
    match ftype {
        FType::Continuous => predunc_arm!(states, col_ix, given, Gaussian),
        FType::Categorical => predunc_arm!(states, col_ix, given, Categorical),
        FType::Labeler => predunc_arm!(states, col_ix, given, Labeler),
        FType::Count => predunc_arm!(states, col_ix, given, Poisson),
    }
}

macro_rules! js_impunc_arm {
    ($k: expr, $row_ix: expr, $states: expr, $ftr: expr, $variant: ident) => {{
        let n_states = $states.len();
        let col_ix = $ftr.id;
        let mut cpnts = Vec::with_capacity(n_states);
        cpnts.push($ftr.components[$k].fx.clone());
        for i in 1..n_states {
            let view_ix_s = $states[i].asgn.asgn[col_ix];
            let view_s = &$states[i].views[view_ix_s];
            let k_s = view_s.asgn.asgn[$row_ix];
            match &view_s.ftrs[&col_ix] {
                ColModel::$variant(ref ftr) => {
                    cpnts.push(ftr.components[k_s].fx.clone());
                }
                _ => panic!("Mismatched feature type"),
            }
        }
        jsd(Mixture::uniform(cpnts).unwrap())
    }};
}

pub fn js_impute_uncertainty(
    states: &[State],
    row_ix: usize,
    col_ix: usize,
) -> f64 {
    let view_ix = states[0].asgn.asgn[col_ix];
    let view = &states[0].views[view_ix];
    let k = view.asgn.asgn[row_ix];
    match &view.ftrs[&col_ix] {
        ColModel::Continuous(ref ftr) => {
            js_impunc_arm!(k, row_ix, states, ftr, Continuous)
        }
        ColModel::Categorical(ref ftr) => {
            js_impunc_arm!(k, row_ix, states, ftr, Categorical)
        }
        ColModel::Labeler(ref ftr) => {
            js_impunc_arm!(k, row_ix, states, ftr, Labeler)
        }
        ColModel::Count(ref ftr) => {
            js_impunc_arm!(k, row_ix, states, ftr, Count)
        }
    }
}

macro_rules! kl_impunc_arm {
    ($i: expr, $ki: expr, $locators: expr, $fi: expr, $states: expr, $kind: path) => {{
        let col_ix = $fi.id;
        let mut partial_sum = 0.0;
        let cpnt_i = &$fi.components[$ki].fx;
        for (j, &(vj, kj)) in $locators.iter().enumerate() {
            if $i != j {
                let cm_j = &$states[j].views[vj].ftrs[&col_ix];
                match cm_j {
                    $kind(ref fj) => {
                        let cpnt_j = &fj.components[kj].fx;
                        partial_sum += cpnt_i.kl(cpnt_j);
                    }
                    _ => panic!("2nd ColModel was incorrect type"),
                }
            }
        }
        partial_sum
    }};
}

pub fn kl_impute_uncertainty(
    states: &[State],
    row_ix: usize,
    col_ix: usize,
) -> f64 {
    let locators: Vec<(usize, usize)> = states
        .iter()
        .map(|state| {
            let view_ix = state.asgn.asgn[col_ix];
            let cpnt_ix = state.views[view_ix].asgn.asgn[row_ix];
            (view_ix, cpnt_ix)
        })
        .collect();

    let mut kl_sum = 0.0;
    for (i, &(vi, ki)) in locators.iter().enumerate() {
        let cm_i = &states[i].views[vi].ftrs[&col_ix];
        match cm_i {
            ColModel::Continuous(ref fi) => {
                kl_sum += kl_impunc_arm!(
                    i,
                    ki,
                    locators,
                    fi,
                    states,
                    ColModel::Continuous
                )
            }
            ColModel::Categorical(ref fi) => {
                kl_sum += kl_impunc_arm!(
                    i,
                    ki,
                    locators,
                    fi,
                    states,
                    ColModel::Categorical
                )
            }
            ColModel::Labeler(ref fi) => {
                kl_sum += kl_impunc_arm!(
                    i,
                    ki,
                    locators,
                    fi,
                    states,
                    ColModel::Labeler
                )
            }
            ColModel::Count(ref fi) => {
                kl_sum +=
                    kl_impunc_arm!(i, ki, locators, fi, states, ColModel::Count)
            }
        }
    }

    let n_states = states.len() as f64;
    kl_sum / n_states.mul_add(n_states, -n_states)
}

#[cfg(test)]
mod tests {
    use super::*;
    use approx::*;

    const TOL: f64 = 1E-8;

    fn get_single_continuous_state_from_yaml() -> State {
        let filenames = vec!["resources/test/single-continuous.yaml"];
        load_states(filenames).remove(0)
    }

    fn get_single_categorical_state_from_yaml() -> State {
        let filenames = vec!["resources/test/single-categorical.yaml"];
        load_states(filenames).remove(0)
    }

    fn get_single_labeler_state_from_yaml() -> State {
        let filenames = vec!["resources/test/single-labeler.yaml"];
        load_states(filenames).remove(0)
    }

    fn get_single_count_state_from_yaml() -> State {
        let filenames = vec!["resources/test/single-count.yaml"];
        load_states(filenames).remove(0)
    }

    fn get_states_from_yaml() -> Vec<State> {
        let filenames = vec![
            "resources/test/small/small-state-1.yaml",
            "resources/test/small/small-state-2.yaml",
            "resources/test/small/small-state-3.yaml",
        ];
        load_states(filenames)
    }

    fn get_entropy_states_from_yaml() -> Vec<State> {
        let filenames = vec![
            "resources/test/entropy/entropy-state-1.yaml",
            "resources/test/entropy/entropy-state-2.yaml",
        ];
        load_states(filenames)
    }

    pub fn old_categorical_entropy_single(
        col_ix: usize,
        states: &[State],
    ) -> f64 {
        let cpnt: Categorical =
            states[0].component(0, col_ix).try_into().unwrap();
        let k = cpnt.k();

        let mut vals: Vec<Vec<Datum>> = Vec::with_capacity(k);
        for i in 0..k {
            vals.push(vec![Datum::Categorical(i as u8)]);
        }

        let logps: Vec<Vec<f64>> = states
            .iter()
            .map(|state| {
                state_logp(state, &[col_ix], &vals, &Given::Nothing, None, None)
            })
            .collect();

        let ln_n_states = (states.len() as f64).ln();

        transpose(&logps)
            .iter()
            .map(|lps| logsumexp(lps) - ln_n_states)
            .fold(0.0, |acc, lp| lp.mul_add(-lp.exp(), acc))
    }

    #[test]
    fn single_continuous_column_weights_no_given() {
        let state = get_single_continuous_state_from_yaml();

        let weights = single_view_weights(&state, 0, &Given::Nothing);

        assert_relative_eq!(weights[0], -std::f64::consts::LN_2, epsilon = TOL);
        assert_relative_eq!(weights[1], -std::f64::consts::LN_2, epsilon = TOL);
    }

    #[test]
    fn single_continuous_column_weights_given() {
        let state = get_single_continuous_state_from_yaml();
        let given = Given::Conditions(vec![(0, Datum::Continuous(0.5))]);

        let weights = single_view_weights(&state, 0, &given);
        let target = {
            let mut unnormed_targets =
                vec![-2.857_054_917_013_031_5, -16.598_938_533_204_67];
            let z = logsumexp(&unnormed_targets);
            unnormed_targets.iter_mut().for_each(|w| *w -= z);
            unnormed_targets
        };

        assert_relative_eq!(weights[0], target[0], epsilon = TOL);
        assert_relative_eq!(weights[1], target[1], epsilon = TOL);
    }

    #[test]
    fn continuous_predict_with_spread_out_modes() {
        let states = {
            let filenames =
                vec!["resources/test/spread-out-continuous-modes.yaml"];
            load_states(filenames)
        };
        let states: Vec<&State> = states.iter().collect();

        let x = continuous_predict(&states, 0, &Given::Nothing);
        assert_relative_eq!(x, -0.12, epsilon = 1E-5);
    }

    #[test]
    fn single_view_weights_state_0_no_given() {
        let states = get_states_from_yaml();

        let weights_0 = single_view_weights(&states[0], 0, &Given::Nothing);

        assert_relative_eq!(
            weights_0[0],
            -std::f64::consts::LN_2,
            epsilon = TOL
        );
        assert_relative_eq!(
            weights_0[1],
            -std::f64::consts::LN_2,
            epsilon = TOL
        );

        let weights_1 = single_view_weights(&states[0], 1, &Given::Nothing);

        assert_relative_eq!(
            weights_1[0],
            -1.386_294_361_119_890_6,
            epsilon = TOL
        );
        assert_relative_eq!(
            weights_1[1],
            -0.287_682_072_451_780_9,
            epsilon = TOL
        );
    }

    #[test]
    fn single_view_weights_vs_exp() {
        let states = get_states_from_yaml();
        let weights_0 = single_view_weights(&states[0], 0, &Given::Nothing);
        let weights_1 = single_view_weights(&states[0], 1, &Given::Nothing);
        let exp_weights_0 =
            single_view_exp_weights(&states[0], 0, &Given::Nothing);
        let exp_weights_1 =
            single_view_exp_weights(&states[0], 1, &Given::Nothing);

        weights_0
            .iter()
            .zip(exp_weights_0.iter())
            .for_each(|(&w, &e)| assert_relative_eq!(w, e.ln(), epsilon = TOL));

        weights_1
            .iter()
            .zip(exp_weights_1.iter())
            .for_each(|(&w, &e)| assert_relative_eq!(w, e.ln(), epsilon = TOL));
    }

    #[test]
    fn single_view_weights_state_0_with_one_given() {
        let states = get_states_from_yaml();

        // column 1 should not affect view 0 weights because it is assigned to
        // view 1
        let given = Given::Conditions(vec![
            (0, Datum::Continuous(0.0)),
            (1, Datum::Continuous(-1.0)),
        ]);

        let weights_0 = single_view_weights(&states[0], 0, &given);
        let weights_1 = single_view_weights(&states[0], 1, &given);
        {
            let unnormed_targets =
                vec![-3.158_958_368_120_129, -1.926_578_447_516_985];
            let z = logsumexp(&unnormed_targets);
            let targets: Vec<_> =
                unnormed_targets.iter().map(|&w| w - z).collect();
            assert_relative_eq!(weights_0[0], targets[0], epsilon = TOL);
            assert_relative_eq!(weights_0[1], targets[1], epsilon = TOL);
        }

        {
            let unnormed_targets =
                vec![-4.095_863_302_766_923, -0.417_781_136_933_142_9];
            let z = logsumexp(&unnormed_targets);
            let targets: Vec<_> =
                unnormed_targets.iter().map(|&w| w - z).collect();
            assert_relative_eq!(weights_1[0], targets[0], epsilon = TOL);
            assert_relative_eq!(weights_1[1], targets[1], epsilon = TOL);
        }
    }

    #[test]
    fn single_view_weights_vs_exp_one_given() {
        let given = Given::Conditions(vec![
            (0, Datum::Continuous(0.0)),
            (1, Datum::Continuous(-1.0)),
        ]);

        let states = get_states_from_yaml();
        let weights_0 = single_view_weights(&states[0], 0, &given);
        let weights_1 = single_view_weights(&states[0], 1, &given);
        let exp_weights_0 = single_view_exp_weights(&states[0], 0, &given);
        let exp_weights_1 = single_view_exp_weights(&states[0], 1, &given);

        weights_0
            .iter()
            .zip(exp_weights_0.iter())
            .for_each(|(&w, &e)| assert_relative_eq!(w, e.ln(), epsilon = TOL));

        weights_1
            .iter()
            .zip(exp_weights_1.iter())
            .for_each(|(&w, &e)| assert_relative_eq!(w, e.ln(), epsilon = TOL));
    }

    #[test]
    fn single_view_weights_state_0_with_added_given() {
        let states = get_states_from_yaml();

        let given = Given::Conditions(vec![
            (0, Datum::Continuous(0.0)),
            (2, Datum::Continuous(-1.0)),
        ]);

        let weights_0 = single_view_weights(&states[0], 0, &given);

        {
            let unnormed_targets =
                vec![-5.669_175_767_690_254, -9.304_554_786_193_446];
            let z = logsumexp(&unnormed_targets);
            let targets: Vec<_> =
                unnormed_targets.iter().map(|&w| w - z).collect();
            assert_relative_eq!(weights_0[0], targets[0], epsilon = TOL);
            assert_relative_eq!(weights_0[1], targets[1], epsilon = TOL);
        }
    }

    #[test]
    fn single_state_weights_value_check() {
        let states = get_states_from_yaml();

        let col_ixs = vec![0, 1];
        let given = Given::Conditions(vec![
            (0, Datum::Continuous(0.0)),
            (1, Datum::Continuous(-1.0)),
            (2, Datum::Continuous(-1.0)),
        ]);

        let weights = single_state_weights(&states[0], &col_ixs, &given);

        assert_eq!(weights.len(), 2);
        assert_eq!(weights[&0].len(), 2);
        assert_eq!(weights[&1].len(), 2);

        {
            let unnormed_targets =
                vec![-5.669_175_767_690_254, -9.304_554_786_193_446];
            let z = logsumexp(&unnormed_targets);
            let targets: Vec<_> =
                unnormed_targets.iter().map(|&w| w - z).collect();
            assert_relative_eq!(weights[&0][0], targets[0], epsilon = TOL);
            assert_relative_eq!(weights[&0][1], targets[1], epsilon = TOL);
        }

        {
            let unnormed_targets =
                vec![-4.095_863_302_766_923, -0.417_781_136_933_142_9];
            let z = logsumexp(&unnormed_targets);
            let targets: Vec<_> =
                unnormed_targets.iter().map(|&w| w - z).collect();
            assert_relative_eq!(weights[&1][0], targets[0], epsilon = TOL);
            assert_relative_eq!(weights[&1][1], targets[1], epsilon = TOL);
        }
    }

    #[test]
    fn give_weights_size_check_single_target_column() {
        let states = get_states_from_yaml();

        let col_ixs = vec![0];
        let state_weights = given_weights(
            states.iter().collect::<Vec<_>>().as_slice(),
            &col_ixs,
            &Given::Nothing,
        );

        assert_eq!(state_weights.len(), 3);

        assert_eq!(state_weights[0].len(), 1);
        assert_eq!(state_weights[1].len(), 1);
        assert_eq!(state_weights[2].len(), 1);

        assert_eq!(state_weights[0][&0].len(), 2);
        assert_eq!(state_weights[1][&0].len(), 3);
        assert_eq!(state_weights[2][&0].len(), 2);
    }

    macro_rules! state_logp_vs_exp {
        ($precomp: expr, $state: expr, $col_ixs: expr, $vals: expr, $given: expr) => {{
            let state_weights = single_state_weights($state, $col_ixs, $given);
            let logp = state_logp(
                $state,
                $col_ixs,
                $vals,
                $given,
                if $precomp { Some(&state_weights) } else { None },
                None,
            );

            let state_exp_weights =
                single_state_exp_weights($state, $col_ixs, $given);
            let likeihood = state_likelihood(
                $state,
                $col_ixs,
                $vals,
                $given,
                if $precomp {
                    Some(&state_exp_weights)
                } else {
                    None
                },
            );

            for (&ln_f, &f) in logp.iter().zip(likeihood.iter()) {
                assert_relative_eq!(ln_f, f.ln(), epsilon = TOL)
            }
        }};
    }

    #[test]
    fn state_logp_values_single_col_single_view() {
        let states = get_states_from_yaml();

        let col_ixs = vec![0];
        let vals = vec![vec![Datum::Continuous(1.2)]];
        let logp = state_logp(
            &states[0],
            &col_ixs,
            &vals,
            &Given::Nothing,
            None,
            None,
        );

        assert_relative_eq!(logp[0], -2.939_618_577_673_343_7, epsilon = TOL);
    }

    #[test]
    fn state_logp_vs_exp_values_single_col_single_view() {
        let states = get_states_from_yaml();

        let col_ixs = vec![0];
        let vals = vec![vec![Datum::Continuous(1.2)]];
        state_logp_vs_exp!(false, &states[0], &col_ixs, &vals, &Given::Nothing);
    }

    #[test]
    fn state_logp_values_multi_col_single_view() {
        let states = get_states_from_yaml();

        let col_ixs = vec![0, 2];
        let vals = vec![vec![Datum::Continuous(1.2), Datum::Continuous(-0.3)]];
        let logp = state_logp(
            &states[0],
            &col_ixs,
            &vals,
            &Given::Nothing,
            None,
            None,
        );

        assert_relative_eq!(logp[0], -4.277_889_544_469_348, epsilon = TOL);
    }

    #[test]
    fn state_logp_vs_exp_values_multi_col_single_view() {
        let states = get_states_from_yaml();

        let col_ixs = vec![0, 2];
        let vals = vec![vec![Datum::Continuous(1.2), Datum::Continuous(-0.3)]];
        state_logp_vs_exp!(false, &states[0], &col_ixs, &vals, &Given::Nothing)
    }

    #[test]
    fn state_logp_values_multi_col_single_view_precomp() {
        let states = get_states_from_yaml();

        let col_ixs = vec![0, 2];
        let vals = vec![vec![Datum::Continuous(1.2), Datum::Continuous(-0.3)]];
        let view_weights =
            single_state_weights(&states[0], &col_ixs, &Given::Nothing);

        let logp = state_logp(
            &states[0],
            &col_ixs,
            &vals,
            &Given::Nothing,
            Some(&view_weights),
            None,
        );

        assert_relative_eq!(logp[0], -4.277_889_544_469_348, epsilon = TOL);
    }

    #[test]
    fn state_logp_vs_exp_values_multi_col_single_view_precomp() {
        let states = get_states_from_yaml();

        let col_ixs = vec![0, 2];
        let vals = vec![vec![Datum::Continuous(1.2), Datum::Continuous(-0.3)]];

        state_logp_vs_exp!(true, &states[0], &col_ixs, &vals, &Given::Nothing);
    }

    #[test]
    fn state_logp_values_multi_col_multi_view() {
        let states = get_states_from_yaml();

        let col_ixs = vec![0, 1];
        let vals = vec![vec![Datum::Continuous(1.2), Datum::Continuous(0.2)]];
        let logp = state_logp(
            &states[0],
            &col_ixs,
            &vals,
            &Given::Nothing,
            None,
            None,
        );

        assert_relative_eq!(logp[0], -4.718_619_899_900_069, epsilon = TOL);
    }

    #[test]
    fn state_logp_vs_exp_values_multi_col_multi_view() {
        let states = get_states_from_yaml();

        let col_ixs = vec![0, 1];
        let vals = vec![vec![Datum::Continuous(1.2), Datum::Continuous(0.2)]];
        state_logp_vs_exp!(false, &states[0], &col_ixs, &vals, &Given::Nothing);
    }

    #[test]
    fn state_logp_values_multi_col_multi_view_precomp() {
        let states = get_states_from_yaml();

        let col_ixs = vec![0, 1];
        let vals = vec![vec![Datum::Continuous(1.2), Datum::Continuous(0.2)]];
        let view_weights =
            single_state_weights(&states[0], &col_ixs, &Given::Nothing);
        let logp = state_logp(
            &states[0],
            &col_ixs,
            &vals,
            &Given::Nothing,
            Some(&view_weights),
            None,
        );

        assert_relative_eq!(logp[0], -4.718_619_899_900_069, epsilon = TOL);
    }

    #[test]
    fn state_logp_vs_exp_values_multi_col_multi_view_precomp() {
        let states = get_states_from_yaml();

        let col_ixs = vec![0, 1];
        let vals = vec![vec![Datum::Continuous(1.2), Datum::Continuous(0.2)]];
        state_logp_vs_exp!(true, &states[0], &col_ixs, &vals, &Given::Nothing);
    }

    #[test]
    fn single_state_continuous_impute_1() {
        let mut all_states = get_states_from_yaml();
        let states = [&all_states.remove(0)];
        let x: f64 = continuous_impute(&states, 1, 0);
        assert_relative_eq!(x, 1.683_113_796_266_261_7, epsilon = 10E-6);
    }

    #[test]
    fn single_state_continuous_impute_2() {
        let mut all_states = get_states_from_yaml();
        let states = [&all_states.remove(0)];
        let x: f64 = continuous_impute(&states, 3, 0);
        assert_relative_eq!(x, -0.824_416_188_399_796_6, epsilon = 10E-6);
    }

    #[test]
    fn multi_state_continuous_impute_1() {
        let mut all_states = get_states_from_yaml();
        let states = [&all_states.remove(0), &all_states.remove(0)];
        let x: f64 = continuous_impute(&states, 1, 2);
        assert_relative_eq!(x, 0.554_604_492_187_499_9, epsilon = 10E-6);
    }

    #[test]
    fn multi_state_continuous_impute_2() {
        let states = get_states_from_yaml();
        let states: Vec<&State> = states.iter().collect();
        let x: f64 = continuous_impute(&states, 1, 2);
        assert_relative_eq!(x, -0.250_584_379_015_657_5, epsilon = 10E-6);
    }

    #[test]
    fn single_state_categorical_impute_1() {
        let state: State = get_single_categorical_state_from_yaml();
        let x: u8 = categorical_impute(&[&state], 0, 0);
        assert_eq!(x, 2);
    }

    #[test]
    fn single_state_categorical_impute_2() {
        let state: State = get_single_categorical_state_from_yaml();
        let x: u8 = categorical_impute(&[&state], 2, 0);
        assert_eq!(x, 0);
    }

    #[test]
    fn single_state_categorical_predict_1() {
        let state: State = get_single_categorical_state_from_yaml();
        let x: u8 = categorical_predict(&[&state], 0, &Given::Nothing);
        assert_eq!(x, 2);
    }

    #[test]
    fn single_state_categorical_entropy() {
        let state: State = get_single_categorical_state_from_yaml();
        let h = entropy_single(0, &vec![state]);
        assert_relative_eq!(h, 1.368_541_708_152_32, epsilon = 10E-6);
    }

    #[test]
    fn single_state_categorical_self_entropy() {
        let state: State = get_single_categorical_state_from_yaml();
        let states = vec![state];
        let h_x = entropy_single(0, &states);
        let h_xx = categorical_entropy_dual(0, 0, &states);
        assert_relative_eq!(h_xx, h_x, epsilon = 1E-12);
    }

    #[test]
    fn multi_state_categorical_self_entropy() {
        let state: State = get_single_categorical_state_from_yaml();
        let states = vec![state];
        let h_x = entropy_single(0, &states);
        let h_xx = categorical_entropy_dual(0, 0, &states);
        assert_relative_eq!(h_xx, h_x, epsilon = 1E-12);
    }

    #[test]
    fn multi_state_categorical_single_entropy() {
        let states = get_entropy_states_from_yaml();
        let h_x = entropy_single(2, &states);
        assert_relative_eq!(h_x, 1.368_715_500_467_195_1, epsilon = 1E-12);
    }

    #[test]
    fn multi_state_categorical_single_entropy_vs_old() {
        use crate::examples::Example;
        let oracle = Example::Animals.oracle().unwrap();

        for col_ix in 0..oracle.n_cols() {
            let h_x_new = entropy_single(col_ix, &oracle.states);
            let h_x_old =
                old_categorical_entropy_single(col_ix, &oracle.states);
            assert_relative_eq!(h_x_new, h_x_old, epsilon = 1E-12);
        }
    }

    #[test]
    fn single_state_labeler_impute_2() {
        let state: State = get_single_labeler_state_from_yaml();
        let x: Label = labeler_impute(&[&state], 9, 0);
        assert_eq!(
            x,
            Label {
                label: 0,
                truth: Some(0)
            }
        );
    }

    #[test]
    fn single_state_labeler_impute_1() {
        let state: State = get_single_labeler_state_from_yaml();
        let x: Label = labeler_impute(&[&state], 1, 0);
        assert_eq!(
            x,
            Label {
                label: 1,
                truth: Some(1)
            }
        );
    }

    #[test]
    fn single_state_count_impute_1() {
        let states = [&get_single_count_state_from_yaml()];
        let x: u32 = count_impute(&states, 1, 0);
        assert_eq!(x, 1);
    }

    #[test]
    fn single_state_count_impute_2() {
        let states = [&get_single_count_state_from_yaml()];
        let x: u32 = count_impute(&states, 1, 0);
        assert_eq!(x, 1);
    }

    #[test]
    fn single_state_count_predict() {
        let states = [&get_single_count_state_from_yaml()];
        let x: u32 = count_predict(&states, 0, &Given::Nothing);
        assert_eq!(x, 1);
    }

    #[test]
    fn single_state_dual_categorical_entropy_0() {
        let mut states = get_entropy_states_from_yaml();
        let state = states.drain(..).next().unwrap();
        let hxy = categorical_entropy_dual(2, 3, &vec![state]);
        assert_relative_eq!(hxy, 2.050_396_319_359_273_4, epsilon = 1E-14);
    }

    #[test]
    fn single_state_dual_categorical_entropy_1() {
        let mut states = get_entropy_states_from_yaml();
        let state = states.pop().unwrap();
        let hxy = categorical_entropy_dual(2, 3, &vec![state]);
        assert_relative_eq!(hxy, 2.035_433_971_709_626, epsilon = 1E-14);
    }

    #[test]
    fn single_state_dual_categorical_entropy_vs_joint_equiv() {
        let states = {
            let mut states = get_entropy_states_from_yaml();
            let state = states.pop().unwrap();
            vec![state]
        };
        let hxy_dual = categorical_entropy_dual(2, 3, &states);
        let hxy_joint = categorical_joint_entropy(&[2, 3], &states);

        assert_relative_eq!(hxy_dual, hxy_joint, epsilon = 1E-14);
    }

    #[test]
    fn multi_state_dual_categorical_entropy_1() {
        let states = get_entropy_states_from_yaml();
        let hxy = categorical_entropy_dual(2, 3, &states);
        assert_relative_eq!(hxy, 2.050_402_245_628_641_5, epsilon = 1E-14);
    }

    #[test]
    fn multi_state_dual_categorical_entropy_vs_joint_equiv() {
        let states = get_entropy_states_from_yaml();
        let hxy_dual = categorical_entropy_dual(2, 3, &states);
        let hxy_joint = categorical_joint_entropy(&[2, 3], &states);
        assert_relative_eq!(hxy_dual, hxy_joint, epsilon = 1E-14);
    }

    #[test]
    fn single_state_categorical_gaussian_entropy_0() {
        let mut states = get_entropy_states_from_yaml();
        // first state
        let state = states.drain(..).next().unwrap();
        let hxy = categorical_gaussian_entropy_dual(2, 0, &vec![state]);
        assert_relative_eq!(hxy, 2.726_163_712_601_034, epsilon = 1E-7);
    }

    #[test]
    fn single_state_categorical_gaussian_entropy_1() {
        let mut states = get_entropy_states_from_yaml();
        // second (last) state
        let state = states.pop().unwrap();
        let hxy = categorical_gaussian_entropy_dual(2, 0, &vec![state]);
        assert_relative_eq!(hxy, 2.735_457_532_371_074_6, epsilon = 1E-7);
    }

    #[test]
    fn multi_state_categorical_gaussian_entropy_0() {
        let states = get_entropy_states_from_yaml();
        let hxy = categorical_gaussian_entropy_dual(2, 0, &states);
        assert_relative_eq!(hxy, 2.744_356_173_055_859, epsilon = 1E-7);
    }

    #[test]
    fn sobol_samples() {
        let mut states = get_entropy_states_from_yaml();
        let state = states.pop().unwrap();
        let (samples, _) = gen_sobol_samples(&[0, 2, 3], &state, 102);

        assert_eq!(samples.len(), 102);

        for vals in samples {
            assert_eq!(vals.len(), 3);
            assert!(vals[0].is_continuous());
            assert!(vals[1].is_categorical());
            assert!(vals[2].is_categorical());
        }
    }

    fn sobolo_vs_exact_entropy(col_ix: usize, n: usize) -> (f64, f64) {
        let mut states = get_entropy_states_from_yaml();
        let state = states.pop().unwrap();

        let h_sobol = {
            let (samples, q_recip) = gen_sobol_samples(&[col_ix], &state, n);

            let logps = state_logp(
                &state,
                &[col_ix],
                &samples,
                &Given::Nothing,
                None,
                None,
            );

            let h: f64 = logps.iter().map(|logp| -logp * logp.exp()).sum();

            h * q_recip / (n as f64)
        };

        let h_exact = entropy_single(col_ix, &vec![state]);

        (h_exact, h_sobol)
    }

    #[test]
    fn sobol_single_categorical_entropy_vs_exact() {
        let (h_exact, h_sobol) = sobolo_vs_exact_entropy(2, 10_000);
        assert_relative_eq!(h_exact, h_sobol, epsilon = 1E-12);
    }

    #[test]
    fn sobol_single_gaussian_entropy_vs_exact() {
        let (h_exact, h_sobol) = sobolo_vs_exact_entropy(0, 10_000);
        assert_relative_eq!(h_exact, h_sobol, epsilon = 1E-7);
    }
}<|MERGE_RESOLUTION|>--- conflicted
+++ resolved
@@ -358,12 +358,6 @@
 
 // Weight Calculation
 // ------------------
-<<<<<<< HEAD
-=======
-// Returns `given_weights`. `given_weights[s][v]` is the mixture weights for
-// view v in state s.
-#[allow(clippy::ptr_arg)]
->>>>>>> 3a183eab
 #[inline]
 pub fn given_weights(
     states: &[&State],
@@ -464,15 +458,7 @@
             for &(col_ix, ref datum) in conditions {
                 let in_target_view = state.asgn.asgn[col_ix] == target_view_ix;
                 if in_target_view {
-<<<<<<< HEAD
                     view.ftrs[&id].accum_weights(datum, &mut weights, None);
-=======
-                    view.ftrs[&col_ix].accum_weights(
-                        datum,
-                        &mut weights,
-                        false,
-                    );
->>>>>>> 3a183eab
                 }
             }
             let z = logsumexp(&weights);
@@ -877,13 +863,8 @@
         // Mixtures of col_a for which col_a and col_b are in different views
         // (independent).
         let mut mms_ind = Vec::new();
-<<<<<<< HEAD
         // The proportion of times the columns are in the same view (same as
         // dependence probability).
-=======
-
-        // Proportion of mass in states in which col_a and col_b are dependent
->>>>>>> 3a183eab
         let mut weight = 0.0;
         $states.iter().for_each(|state| {
             let mm = match state.feature_as_mixture($col_a) {
@@ -923,13 +904,8 @@
     let (_, cm_dep, cm_ind) =
         dep_ind_col_mixtures!(states, col_cat, col_gauss, Categorical);
 
-<<<<<<< HEAD
     // Get the number of values the categorical column support. Can never exceed
     // u8::MAX (255).
-=======
-    // The number of values the categorical column can take on, e.g. if the
-    // categories are "Yes", "No", and "Maybe", cat_k should be 3.
->>>>>>> 3a183eab
     let cat_k = match states[0].feature(col_cat) {
         ColModel::Categorical(cm) => u8::try_from(cm.prior.k())
             .expect("Categorical k exceeded u8 max value"),
@@ -1040,14 +1016,9 @@
                         ln_f
                     }
                 } else {
-<<<<<<< HEAD
                     // Note, it shouldn't matter what we return here because the
                     // weight for the dependent mixture will be 0
                     1.0 // ln(0)
-=======
-                    assert_eq!(dep_weight, 0.0);
-                    1.0 // ln(0) = 1
->>>>>>> 3a183eab
                 };
 
                 // We can basically cache the entire independent computation, so
@@ -1072,12 +1043,8 @@
                     1.0 // ln(0) = 1
                 };
 
-<<<<<<< HEAD
                 // add the weighted sums of the independent-columns mixture and
                 // the dependent-columns mixture
-=======
-                // Add the weighted dependent and independent mixture components
->>>>>>> 3a183eab
                 let ln_f = logsumexp(&[
                     dep_weight.ln() + dep_cpnt,
                     (1.0 - dep_weight).ln() + ind_cpnt,
